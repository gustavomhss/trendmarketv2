version: 2
generated:
  author: CI
  reason: Pin de Actions para reprodutibilidade
  sha: af7e54d397522f8c1e0be651dee8682aa87ec95f
  date: "2025-10-28T04:37:09Z"
actions:
  -
    key: actions/checkout@11bd71901bbe5b1630ceea73d27597364c9af683
    commit: 11bd71901bbe5b1630ceea73d27597364c9af683
    source: sha
    checked_at: "2025-10-28T04:35:57Z"
  -
    key: actions/checkout@v4
    commit: 11bd71901bbe5b1630ceea73d27597364c9af683
    source: tag
    checked_at: "2025-10-28T04:35:57Z"
  -
    key: actions/download-artifact@d3f86a106a0bac45b974a628896c90dbdf5c8093
    commit: d3f86a106a0bac45b974a628896c90dbdf5c8093
    source: sha
    checked_at: "2025-10-28T04:35:57Z"
  -
    key: actions/download-artifact@v4
    commit: d3f86a106a0bac45b974a628896c90dbdf5c8093
    source: tag
    checked_at: "2025-10-28T04:35:57Z"
  -
    key: actions/setup-python@42375524e23c412d93fb67b49958b491fce71c38
    commit: 42375524e23c412d93fb67b49958b491fce71c38
    source: sha
    checked_at: "2025-10-28T04:35:57Z"
  -
    key: actions/setup-python@v5
    commit: 42375524e23c412d93fb67b49958b491fce71c38
    source: tag
    checked_at: "2025-10-28T04:35:57Z"
  -
    key: actions/upload-artifact@ea165f8d65b6e75b540449e92b4886f43607fa02
    commit: ea165f8d65b6e75b540449e92b4886f43607fa02
    source: sha
    checked_at: "2025-10-28T04:35:57Z"
  -
    key: actions/upload-artifact@v4
    commit: ea165f8d65b6e75b540449e92b4886f43607fa02
    source: tag
    checked_at: "2025-10-28T04:35:57Z"
  -
    key: docker/login-action@f4ef339be1f7c0066db2ed1d1c637d705d7d76e8
    commit: f4ef339be1f7c0066db2ed1d1c637d705d7d76e8
    source: sha
    checked_at: "2025-10-28T04:35:57Z"
  -
    key: docker/login-action@v3
    commit: f4ef339be1f7c0066db2ed1d1c637d705d7d76e8
    source: tag
    checked_at: "2025-10-28T04:35:57Z"
  -
    key: returntocorp/semgrep-action@d2118d8864c8ad5ac2ffb5f062e30aea0a43d0f0
    commit: d2118d8864c8ad5ac2ffb5f062e30aea0a43d0f0
    source: sha
    checked_at: "2025-10-28T04:35:57Z"
  -
    key: returntocorp/semgrep-action@v1
    commit: d2118d8864c8ad5ac2ffb5f062e30aea0a43d0f0
    source: tag
    checked_at: "2025-10-28T04:35:57Z"
  -
<<<<<<< HEAD
    key: reviewdog/action-actionlint@b7d45b0944b77dae1f21a196ee83fed3673d299c
    commit: b7d45b0944b77dae1f21a196ee83fed3673d299c
=======
    key: reviewdog/action-actionlint@8619b6c9cf364a7e06e5c7dedc85f07bcb35c50a
    commit: 8619b6c9cf364a7e06e5c7dedc85f07bcb35c50a
>>>>>>> 937b62f7
    source: sha
    checked_at: "2025-10-28T04:35:57Z"
  -
    key: reviewdog/action-actionlint@v1
<<<<<<< HEAD
    commit: b7d45b0944b77dae1f21a196ee83fed3673d299c
=======
    commit: 8619b6c9cf364a7e06e5c7dedc85f07bcb35c50a
>>>>>>> 937b62f7
    source: tag
    checked_at: "2025-10-28T04:35:57Z"<|MERGE_RESOLUTION|>--- conflicted
+++ resolved
@@ -66,21 +66,12 @@
     source: tag
     checked_at: "2025-10-28T04:35:57Z"
   -
-<<<<<<< HEAD
-    key: reviewdog/action-actionlint@b7d45b0944b77dae1f21a196ee83fed3673d299c
-    commit: b7d45b0944b77dae1f21a196ee83fed3673d299c
-=======
     key: reviewdog/action-actionlint@8619b6c9cf364a7e06e5c7dedc85f07bcb35c50a
     commit: 8619b6c9cf364a7e06e5c7dedc85f07bcb35c50a
->>>>>>> 937b62f7
     source: sha
     checked_at: "2025-10-28T04:35:57Z"
   -
     key: reviewdog/action-actionlint@v1
-<<<<<<< HEAD
-    commit: b7d45b0944b77dae1f21a196ee83fed3673d299c
-=======
     commit: 8619b6c9cf364a7e06e5c7dedc85f07bcb35c50a
->>>>>>> 937b62f7
     source: tag
     checked_at: "2025-10-28T04:35:57Z"