name: Canary Sampler
on: { workflow_dispatch: {} }
jobs:
  run:
    runs-on: ubuntu-latest
    steps:
<<<<<<< HEAD
      - uses: actions/checkout@11bd71901bbe5b1630ceea73d27597364c9af683  # pinned (was v4)
=======
      - uses: actions/checkout@11bd71901bbe5b1630ceea73d27597364c9af683 # pinned (was v4)
>>>>>>> 937b62f7
      - name: Sample 100 users
        shell: bash
        run: |
          set -euo pipefail
          python - <<'PY'
          import yaml, hashlib
          from pathlib import Path
          cfg = {'canary': {'enabled': False, 'percent': 0, 'audience': 'internal'}}
          p = Path('configs/rollout/mbp_canary.yml')
          if p.exists():
              cfg.update(yaml.safe_load(p.read_text()) or {})
          canary = cfg.get('canary', {})
          percent = int(canary.get('percent', 0) or 0)
          internal = canary.get('audience', 'internal')
          can = 0
          for uid in range(100):
              key = str(uid).encode()
              bucket = int(hashlib.sha1(key).hexdigest(), 16) % 100
              if bucket < percent:
                  can += 1
          print(f"CONFIG: enabled={canary.get('enabled', False)} percent={percent} audience={internal}")
          print(f"SAMPLE: canary={can} stable={100-can} (≈{percent}% alvo)")
          PY<|MERGE_RESOLUTION|>--- conflicted
+++ resolved
@@ -4,11 +4,7 @@
   run:
     runs-on: ubuntu-latest
     steps:
-<<<<<<< HEAD
-      - uses: actions/checkout@11bd71901bbe5b1630ceea73d27597364c9af683  # pinned (was v4)
-=======
       - uses: actions/checkout@11bd71901bbe5b1630ceea73d27597364c9af683 # pinned (was v4)
->>>>>>> 937b62f7
       - name: Sample 100 users
         shell: bash
         run: |
