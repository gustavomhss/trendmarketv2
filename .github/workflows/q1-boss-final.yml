--- conflicted
+++ resolved
@@ -63,7 +63,6 @@
             hypothesis==6.103.0 \
             jsonschema==4.23.0
 
-<<<<<<< HEAD
       - name: Install jq
         if: matrix.stage != 's2'
         run: sudo apt-get update && sudo apt-get install -y jq
@@ -74,7 +73,6 @@
 
       - name: Execute sprint guard
         run: python scripts/boss_final/sprint_guard.py --stage ${{ matrix.stage }}
-=======
       - name: Install system dependencies
         run: sudo apt-get update && sudo apt-get install -y jq
 
@@ -163,7 +161,6 @@
           name: ${{ steps.guard.outputs.artifact_name }}
           path: ${{ steps.guard.outputs.stage_dir }}
           if-no-files-found: error
->>>>>>> e2e6e3b7
 
       - name: Upload guard artifacts
         if: always()
@@ -250,7 +247,6 @@
             jsonschema==4.23.0
 
       - name: Download stage artifacts
-<<<<<<< HEAD
         if: always()
         env:
           GH_TOKEN: ${{ github.token }}
@@ -265,7 +261,6 @@
             fi
             rm -rf "$inner"
           done
-=======
         env:
           GITHUB_TOKEN: ${{ secrets.GITHUB_TOKEN }}
         run: |
@@ -306,7 +301,6 @@
         if path.is_dir() and not any(path.iterdir()):
             path.rmdir()
 PY
->>>>>>> e2e6e3b7
 
       - name: Aggregate Q1 boss report
         id: aggregate
@@ -335,7 +329,6 @@
             exit 1
           fi
 
-<<<<<<< HEAD
       - name: Boss summary
         if: always()
         run: |
@@ -353,10 +346,8 @@
 
       - name: Publish boss feedback
         if: ${{ always() && github.event_name == 'pull_request' }}
-=======
       - name: Publish boss summary
         if: github.event_name == 'pull_request'
->>>>>>> e2e6e3b7
         uses: actions/github-script@11c33d7e17af65c2f8f5c38bf6e8f1525ba9a4d3
         env:
           REPORT_DIR: ${{ env.REPORT_DIR }}
@@ -364,7 +355,6 @@
           script: |
             const fs = require('fs');
             const path = require('path');
-<<<<<<< HEAD
             const reportDir = process.env.REPORT_DIR || path.join(process.cwd(), 'out', 'q1_boss_final');
             const commentPath = path.join(reportDir, 'pr_comment.md');
             let body = '⚠️ Relatório não encontrado. Veja GITHUB_STEP_SUMMARY para detalhes.';
@@ -374,7 +364,6 @@
               }
             } catch (readError) {
               core.warning(`Falha ao ler comentário do boss: ${readError.message}`);
-=======
             const reportDir = process.env.REPORT_DIR;
             const summaryPath = path.join(reportDir, 'pr_comment.md');
             const badgePath = path.join(reportDir, 'badge.svg');
@@ -391,7 +380,6 @@
               }
               core.summary.addRaw(body);
               await core.summary.write();
->>>>>>> e2e6e3b7
             }
             try {
               await github.rest.issues.createComment({
@@ -400,13 +388,10 @@
                 repo: context.repo.repo,
                 body,
               });
-<<<<<<< HEAD
             } catch (apiError) {
               core.warning(`Falha ao publicar comentário do boss: ${apiError.message}`);
-=======
             } catch (error) {
               core.warning(`Falha ao comentar Boss Final: ${error.message}`);
             } finally {
               await writeSummary();
->>>>>>> e2e6e3b7
             }