name: CRD Epic — Plan

on:
  push:
    branches: [main]
    paths:
      - 'triggers/run-plan.txt'
  workflow_dispatch:
    inputs:
      epic_path:
        description: Caminho do arquivo do épico (MD)
        required: true
        default: docs/obs/CRD-8-epic.md
      out_dir:
        description: Pasta de saída para plano/estado
        required: true
        default: out/obs_gatecheck/plan
  issue_comment:
    types: [created]

permissions:
  contents: read
  actions: write

concurrency:
  group: plan-${{ github.ref }}
  cancel-in-progress: true

jobs:
  plan:
    if: github.event_name == 'workflow_dispatch' || contains(github.event.comment.body, '/crd plan')
    runs-on: ubuntu-latest
    timeout-minutes: 10

    steps:
      - uses: actions/checkout@11bd71901bbe5b1630ceea73d27597364c9af683 # pinned (was v4)

      - name: Resolver inputs (IssueOps)
        id: io
        run: |
          EPIC_PATH="${{ github.event.inputs.epic_path }}"
          OUT_DIR="${{ github.event.inputs.out_dir }}"

          if [ -z "$EPIC_PATH" ] && [ "${{ github.event_name }}" = "issue_comment" ]; then
            EPIC_PATH=$(echo "${{ github.event.comment.body }}" | awk '{print $3}')
          fi

          if [ -z "$OUT_DIR" ]; then
            OUT_DIR="out/obs_gatecheck/plan"
          fi

          echo "epic_path=$EPIC_PATH" >> "$GITHUB_OUTPUT"
          echo "out_dir=$OUT_DIR" >> "$GITHUB_OUTPUT"

      - name: Validar caminhos
        run: |
          test -f "${{ steps.io.outputs.epic_path }}" || {
            echo "::error::Épico não encontrado: ${{ steps.io.outputs.epic_path }}"
            exit 1
          }
          mkdir -p "${{ steps.io.outputs.out_dir }}"

      - name: Extrair OBS-* e T*
        id: extract
        run: |
          EPIC="${{ steps.io.outputs.epic_path }}"
          OBS=$(grep -Eo 'OBS-[0-9]+' "$EPIC" | sort -u | tr '\n' ',' | sed 's/,$//')
          GATES=$(grep -Eo 'T[0-9]+' "$EPIC" | sort -u | tr '\n' ',' | sed 's/,$//')
          echo "obs=$OBS" >> "$GITHUB_OUTPUT"
          echo "gates=$GATES" >> "$GITHUB_OUTPUT"

      - name: Gerar grafo e estado
        env:
          OUT_DIR: ${{ steps.io.outputs.out_dir }}
        run: |
          cat > "$OUT_DIR/crd_task_graph.json" <<JSON
          {
            "epic": "${{ steps.io.outputs.epic_path }}",
            "version": "v4",
            "tasks": [${{ steps.extract.outputs.obs }}],
            "gates": [${{ steps.extract.outputs.gates }}]
          }
          JSON

          cat > "$OUT_DIR/state.json" <<JSON
          {
            "epic": "${{ steps.io.outputs.epic_path }}",
            "version": "v4",
            "last_phase": "T0",
            "waves_completed": 0,
            "completed": [],
            "partial": [],
            "missing": []
          }
          JSON

          echo "PLAN_OK"

      - name: Publicar artefatos (plan)
<<<<<<< HEAD
        uses: actions/upload-artifact@ea165f8d65b6e75b540449e92b4886f43607fa02  # pinned (was v4)
=======
        uses: actions/upload-artifact@330a01c490aca151604b8cf639adc76d48f6c5d4 # pinned (was v4)
>>>>>>> b5484810
        with:
          name: crd-epic-plan-${{ github.ref_name }}-${{ github.run_id }}
          path: ${{ steps.io.outputs.out_dir }}/
          retention-days: 14

      - name: Summary
        run: |
          {
            echo "### CRD Plan"
            echo "**Épico:** ${{ steps.io.outputs.epic_path }}"
            echo "**Tasks:** ${{ steps.extract.outputs.obs }}"
            echo "**Gates:** ${{ steps.extract.outputs.gates }}"
          } >> "$GITHUB_STEP_SUMMARY"<|MERGE_RESOLUTION|>--- conflicted
+++ resolved
@@ -97,11 +97,7 @@
           echo "PLAN_OK"
 
       - name: Publicar artefatos (plan)
-<<<<<<< HEAD
-        uses: actions/upload-artifact@ea165f8d65b6e75b540449e92b4886f43607fa02  # pinned (was v4)
-=======
         uses: actions/upload-artifact@330a01c490aca151604b8cf639adc76d48f6c5d4 # pinned (was v4)
->>>>>>> b5484810
         with:
           name: crd-epic-plan-${{ github.ref_name }}-${{ github.run_id }}
           path: ${{ steps.io.outputs.out_dir }}/
