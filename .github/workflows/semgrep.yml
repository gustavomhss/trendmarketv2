name: Semgrep (CLI)

on:
  pull_request:
    branches: [ main ]
  push:
    branches: [ main ]
  workflow_dispatch: {}
  workflow_call:
    inputs:
      ref:
        description: "Optional git ref to run against"
        required: false
        type: string
      fail_on_findings:
        description: "Fail run when Semgrep reports findings"
        required: false
        type: boolean
        default: true
    secrets:
      SEMGREP_APP_TOKEN:
        required: false

permissions:
  contents: read

jobs:
  semgrep:
    runs-on: ubuntu-22.04
    steps:
      - name: Checkout
<<<<<<< HEAD
        uses: actions/checkout@11bd71901bbe5b1630ceea73d27597364c9af683  # pinned (was v4)
=======
        uses: actions/checkout@11bd71901bbe5b1630ceea73d27597364c9af683 # pinned (was v4)
>>>>>>> e6897442
        with:
          ref: ${{ inputs.ref != '' && inputs.ref || github.sha }}

      - name: Setup Python
<<<<<<< HEAD
        uses: actions/setup-python@42375524e23c412d93fb67b49958b491fce71c38  # pinned (was v5)
=======
        uses: actions/setup-python@42375524e23c412d93fb67b49958b491fce71c38 # pinned (was v5)
>>>>>>> e6897442
        with:
          python-version: "3.11"
          check-latest: true

      - name: Install Semgrep CLI
        run: |
          set -euo pipefail
          python -m pip install --upgrade pip
          python -m pip install semgrep==1.67.0

      - name: Run Semgrep
        continue-on-error: ${{ github.event_name == 'workflow_call' && !inputs.fail_on_findings }}
        env:
          SEMGREP_APP_TOKEN: ${{ secrets.SEMGREP_APP_TOKEN }}
        run: |
          set -euo pipefail
          mkdir -p out/guard/s4
          if [ -n "${SEMGREP_APP_TOKEN:-}" ]; then
            semgrep ci --config p/ci --sarif --output out/guard/s4/semgrep.sarif
          else
            semgrep scan --config p/ci --severity ERROR --error --sarif --output out/guard/s4/semgrep.sarif
          fi

      - name: Upload Semgrep results
        if: always()
<<<<<<< HEAD
        uses: actions/upload-artifact@ea165f8d65b6e75b540449e92b4886f43607fa02  # pinned (was v4)
=======
        uses: actions/upload-artifact@330a01c490aca151604b8cf639adc76d48f6c5d4 # pinned (was v4)
>>>>>>> e6897442
        with:
          name: semgrep-sarif
          path: out/guard/s4/semgrep.sarif
          if-no-files-found: warn
          retention-days: 7

    <|MERGE_RESOLUTION|>--- conflicted
+++ resolved
@@ -29,20 +29,12 @@
     runs-on: ubuntu-22.04
     steps:
       - name: Checkout
-<<<<<<< HEAD
-        uses: actions/checkout@11bd71901bbe5b1630ceea73d27597364c9af683  # pinned (was v4)
-=======
         uses: actions/checkout@11bd71901bbe5b1630ceea73d27597364c9af683 # pinned (was v4)
->>>>>>> e6897442
         with:
           ref: ${{ inputs.ref != '' && inputs.ref || github.sha }}
 
       - name: Setup Python
-<<<<<<< HEAD
-        uses: actions/setup-python@42375524e23c412d93fb67b49958b491fce71c38  # pinned (was v5)
-=======
         uses: actions/setup-python@42375524e23c412d93fb67b49958b491fce71c38 # pinned (was v5)
->>>>>>> e6897442
         with:
           python-version: "3.11"
           check-latest: true
@@ -68,11 +60,7 @@
 
       - name: Upload Semgrep results
         if: always()
-<<<<<<< HEAD
-        uses: actions/upload-artifact@ea165f8d65b6e75b540449e92b4886f43607fa02  # pinned (was v4)
-=======
         uses: actions/upload-artifact@330a01c490aca151604b8cf639adc76d48f6c5d4 # pinned (was v4)
->>>>>>> e6897442
         with:
           name: semgrep-sarif
           path: out/guard/s4/semgrep.sarif
