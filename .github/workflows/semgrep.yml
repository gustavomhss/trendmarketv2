name: Semgrep (CLI)

on:
  pull_request:
    branches: [ main ]
  push:
    branches: [ main ]
  workflow_dispatch: {}
  workflow_call:
    inputs:
      ref:
        description: "Optional git ref to run against"
        required: false
        type: string
      fail_on_findings:
        description: "Fail run when Semgrep reports findings"
        required: false
        type: boolean
        default: true
    secrets:
      SEMGREP_APP_TOKEN:
        required: false

permissions:
  contents: read
<<<<<<< HEAD
=======
    secrets:
      SEMGREP_APP_TOKEN:
        required: false


>>>>>>> d577b724

jobs:
  semgrep:
    runs-on: ubuntu-22.04
    steps:
      - name: Checkout
        uses: actions/checkout@11bd71901bbe5b1630ceea73d27597364c9af683
        with:
          ref: ${{ github.event_name == 'workflow_call' && inputs.ref != '' && inputs.ref || github.sha }}
<<<<<<< HEAD
=======
          ref: ${{ github.event_name == 'workflow_call' && (inputs.ref != '' && inputs.ref || github.sha) || github.sha }}
          # Se chamado via `uses:`, honrar o ref recebido; senão usar o commit atual
          ref: ${{ inputs.ref != '' && inputs.ref || github.sha }}
>>>>>>> d577b724

      - name: Setup Python
        uses: actions/setup-python@42375524e23c412d93fb67b49958b491fce71c38
        with:
          python-version: "3.11"
          check-latest: true

      - name: Install Semgrep CLI
        run: |
          set -euo pipefail
          python -m pip install --upgrade pip
          python -m pip install semgrep==1.67.0

      - name: Run Semgrep
        continue-on-error: ${{ github.event_name == 'workflow_call' && !inputs.fail_on_findings }}
        env:
          SEMGREP_APP_TOKEN: ${{ secrets.SEMGREP_APP_TOKEN }}
        run: |
          set -euo pipefail
          mkdir -p out/guard/s4
          if [ -n "${SEMGREP_APP_TOKEN:-}" ]; then
            semgrep ci --config p/ci --sarif --output out/guard/s4/semgrep.sarif
          else
            semgrep scan --config p/ci --severity ERROR --error --sarif --output out/guard/s4/semgrep.sarif
          fi

      - name: Upload Semgrep results
        if: always()
        uses: actions/upload-artifact@330a01c490aca151604b8cf639adc76d48f6c5d4
        with:
          name: semgrep-sarif
          path: out/guard/s4/semgrep.sarif
          if-no-files-found: warn
          retention-days: 7

    <|MERGE_RESOLUTION|>--- conflicted
+++ resolved
@@ -23,14 +23,11 @@
 
 permissions:
   contents: read
-<<<<<<< HEAD
-=======
     secrets:
       SEMGREP_APP_TOKEN:
         required: false
 
 
->>>>>>> d577b724
 
 jobs:
   semgrep:
@@ -40,12 +37,9 @@
         uses: actions/checkout@11bd71901bbe5b1630ceea73d27597364c9af683
         with:
           ref: ${{ github.event_name == 'workflow_call' && inputs.ref != '' && inputs.ref || github.sha }}
-<<<<<<< HEAD
-=======
           ref: ${{ github.event_name == 'workflow_call' && (inputs.ref != '' && inputs.ref || github.sha) || github.sha }}
           # Se chamado via `uses:`, honrar o ref recebido; senão usar o commit atual
           ref: ${{ inputs.ref != '' && inputs.ref || github.sha }}
->>>>>>> d577b724
 
       - name: Setup Python
         uses: actions/setup-python@42375524e23c412d93fb67b49958b491fce71c38
