name: Semgrep (CLI)

on:
  pull_request:
    branches: [ main ]
  push:
    branches: [ main ]
  workflow_dispatch: {}
  workflow_call:
    inputs:
      ref:
        description: "Optional git ref to run against"
        required: false
        type: string
      fail_on_findings:
        description: "Fail run when Semgrep reports findings"
        required: false
        type: boolean
        default: true
    secrets:
      SEMGREP_APP_TOKEN:
        required: false
<<<<<<< HEAD

permissions:
  contents: read
=======
    secrets:
      SEMGREP_APP_TOKEN:
        required: false

permissions:
  contents: read
  # Se você quiser publicar SARIF no Code Scanning, adicione:
  # security-events: write
>>>>>>> 203b7ece

jobs:
  semgrep:
    runs-on: ubuntu-22.04
    steps:
      - name: Checkout
        uses: actions/checkout@11bd71901bbe5b1630ceea73d27597364c9af683
        with:
<<<<<<< HEAD
          ref: ${{ github.event_name == 'workflow_call' && inputs.ref != '' && inputs.ref || github.sha }}
=======
          ref: ${{ github.event_name == 'workflow_call' && (inputs.ref != '' && inputs.ref || github.sha) || github.sha }}
          # Se chamado via `uses:`, honrar o ref recebido; senão usar o commit atual
          ref: ${{ inputs.ref != '' && inputs.ref || github.sha }}
>>>>>>> 203b7ece

      - name: Setup Python
        uses: actions/setup-python@42375524e23c412d93fb67b49958b491fce71c38
        with:
          python-version: "3.11"
          check-latest: true

      - name: Install Semgrep CLI
        run: |
          set -euo pipefail
          python -m pip install --upgrade pip
          python -m pip install semgrep==1.67.0

      - name: Run Semgrep
        continue-on-error: ${{ github.event_name == 'workflow_call' && !inputs.fail_on_findings }}
        env:
          SEMGREP_APP_TOKEN: ${{ secrets.SEMGREP_APP_TOKEN }}
        run: |
          set -euo pipefail
          mkdir -p out/guard/s4
          if [ -n "${SEMGREP_APP_TOKEN:-}" ]; then
            semgrep ci --config p/ci --sarif --output out/guard/s4/semgrep.sarif
          else
            semgrep scan --config p/ci --severity ERROR --error --sarif --output out/guard/s4/semgrep.sarif
          fi

      - name: Upload Semgrep results
        if: always()
        uses: actions/upload-artifact@330a01c490aca151604b8cf639adc76d48f6c5d4
        with:
          name: semgrep-sarif
          path: out/guard/s4/semgrep.sarif
          if-no-files-found: warn
          retention-days: 7

    <|MERGE_RESOLUTION|>--- conflicted
+++ resolved
@@ -20,20 +20,14 @@
     secrets:
       SEMGREP_APP_TOKEN:
         required: false
-<<<<<<< HEAD
 
 permissions:
   contents: read
-=======
     secrets:
       SEMGREP_APP_TOKEN:
         required: false
 
-permissions:
-  contents: read
-  # Se você quiser publicar SARIF no Code Scanning, adicione:
-  # security-events: write
->>>>>>> 203b7ece
+
 
 jobs:
   semgrep:
@@ -42,13 +36,9 @@
       - name: Checkout
         uses: actions/checkout@11bd71901bbe5b1630ceea73d27597364c9af683
         with:
-<<<<<<< HEAD
-          ref: ${{ github.event_name == 'workflow_call' && inputs.ref != '' && inputs.ref || github.sha }}
-=======
           ref: ${{ github.event_name == 'workflow_call' && (inputs.ref != '' && inputs.ref || github.sha) || github.sha }}
           # Se chamado via `uses:`, honrar o ref recebido; senão usar o commit atual
           ref: ${{ inputs.ref != '' && inputs.ref || github.sha }}
->>>>>>> 203b7ece
 
       - name: Setup Python
         uses: actions/setup-python@42375524e23c412d93fb67b49958b491fce71c38
