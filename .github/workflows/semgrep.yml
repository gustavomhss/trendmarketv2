name: Semgrep (CLI)

on:
  pull_request:
    branches: [ main ]
  push:
    branches: [ main ]
  workflow_dispatch: {}
  workflow_call:
    inputs:
      ref:
        description: "Optional git ref to run against"
        required: false
        type: string
      fail_on_findings:
        description: "Fail run when Semgrep reports findings"
        required: false
        type: boolean
        default: true
    secrets:
      SEMGREP_APP_TOKEN:
        required: false

permissions:
  contents: read
<<<<<<< HEAD
=======
    secrets:
      SEMGREP_APP_TOKEN:
        required: false


>>>>>>> e3e57a7f

jobs:
  semgrep:
    runs-on: ubuntu-22.04
    steps:
      - name: Checkout
        uses: actions/checkout@11bd71901bbe5b1630ceea73d27597364c9af683
        with:
<<<<<<< HEAD
          ref: ${{ github.event_name == 'workflow_call' && inputs.ref != '' && inputs.ref || github.sha }}
=======
          ref: ${{ github.event_name == 'workflow_call' && (inputs.ref != '' && inputs.ref || github.sha) || github.sha }}
          # Se chamado via `uses:`, honrar o ref recebido; senão usar o commit atual
          ref: ${{ inputs.ref != '' && inputs.ref || github.sha }}
>>>>>>> e3e57a7f

      - name: Setup Python
        uses: actions/setup-python@42375524e23c412d93fb67b49958b491fce71c38
        with:
          python-version: "3.11"
          check-latest: true

      - name: Install Semgrep CLI
        run: |
          set -euo pipefail
          python -m pip install --upgrade pip
          python -m pip install semgrep==1.67.0

      - name: Run Semgrep
        continue-on-error: ${{ github.event_name == 'workflow_call' && !inputs.fail_on_findings }}
        env:
          SEMGREP_APP_TOKEN: ${{ secrets.SEMGREP_APP_TOKEN }}
        run: |
          set -euo pipefail
          mkdir -p out/guard/s4
          if [ -n "${SEMGREP_APP_TOKEN:-}" ]; then
            semgrep ci --config p/ci --sarif --output out/guard/s4/semgrep.sarif
          else
            semgrep scan --config p/ci --severity ERROR --error --sarif --output out/guard/s4/semgrep.sarif
          fi

      - name: Upload Semgrep results
        if: always()
        uses: actions/upload-artifact@330a01c490aca151604b8cf639adc76d48f6c5d4
        with:
          name: semgrep-sarif
          path: out/guard/s4/semgrep.sarif
          if-no-files-found: warn
          retention-days: 7

    <|MERGE_RESOLUTION|>--- conflicted
+++ resolved
@@ -23,14 +23,11 @@
 
 permissions:
   contents: read
-<<<<<<< HEAD
-=======
     secrets:
       SEMGREP_APP_TOKEN:
         required: false
 
 
->>>>>>> e3e57a7f
 
 jobs:
   semgrep:
@@ -39,13 +36,10 @@
       - name: Checkout
         uses: actions/checkout@11bd71901bbe5b1630ceea73d27597364c9af683
         with:
-<<<<<<< HEAD
           ref: ${{ github.event_name == 'workflow_call' && inputs.ref != '' && inputs.ref || github.sha }}
-=======
           ref: ${{ github.event_name == 'workflow_call' && (inputs.ref != '' && inputs.ref || github.sha) || github.sha }}
           # Se chamado via `uses:`, honrar o ref recebido; senão usar o commit atual
           ref: ${{ inputs.ref != '' && inputs.ref || github.sha }}
->>>>>>> e3e57a7f
 
       - name: Setup Python
         uses: actions/setup-python@42375524e23c412d93fb67b49958b491fce71c38
