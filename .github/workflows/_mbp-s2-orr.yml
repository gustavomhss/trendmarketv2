name: MBP S2 ORR

on:
  pull_request:
    branches: [ main ]
  workflow_dispatch: {}

jobs:
  orr:
    name: MBP S2 ORR
    runs-on: ubuntu-latest
    steps:
      - name: Checkout
<<<<<<< HEAD
        uses: actions/checkout@11bd71901bbe5b1630ceea73d27597364c9af683  # pinned (was v4)
=======
        uses: actions/checkout@11bd71901bbe5b1630ceea73d27597364c9af683 # pinned (was v4)
>>>>>>> e6897442

      - name: Tooling versions
        shell: bash
        run: |
          set -euo pipefail
          IFS=$'\n\t'; export LC_ALL=C; export TZ=UTC
          bash --version | head -n1 || true
          jq --version || true
          convert -version || echo "ImageMagick (convert) not installed"
          coreutils --version 2>/dev/null | head -n1 || (echo "coreutils present" && true)

      - name: Dependências mínimas
        shell: bash
        run: |
          set -euo pipefail
          IFS=$'\n\t'; export LC_ALL=C; export TZ=UTC
          sudo apt-get update
          sudo apt-get install -y jq coreutils imagemagick || echo "imagemagick não instalado (prosseguindo)"

      - name: Prepare evidence dirs
        shell: bash
        run: |
          set -euo pipefail
          IFS=$'\n\t'; export LC_ALL=C; export TZ=UTC
          mkdir -p out/orr_gatecheck/evidence out/sim
          echo "📁 Evidence dir ready: out/orr_gatecheck/evidence"

      - name: ORR All
        shell: bash
        run: |
          set -euo pipefail
          IFS=$'\n\t'; export LC_ALL=C; export TZ=UTC
          bash scripts/orr_all.sh

      - name: Fail Fast on Spec Failure
        if: always()
        shell: bash
        run: |
          set -euo pipefail
          IFS=$'\n\t'; export LC_ALL=C; export TZ=UTC
          if grep -q "RESULT=FAIL" out/orr_gatecheck/evidence/spec_check.txt; then
            echo "Spec check falhou" >&2
            exit 1
          fi

      - name: Shellcheck (advisory)
        continue-on-error: true
        shell: bash
        run: |
          set -euo pipefail
          IFS=$'\n\t'; export LC_ALL=C; export TZ=UTC
          if command -v shellcheck >/dev/null 2>&1; then
            shellcheck scripts/**/*.sh
          else
            echo "shellcheck indisponível"
          fi

      - name: Publicar artefatos
<<<<<<< HEAD
        uses: actions/upload-artifact@ea165f8d65b6e75b540449e92b4886f43607fa02  # pinned (was v4)
=======
        uses: actions/upload-artifact@330a01c490aca151604b8cf639adc76d48f6c5d4 # pinned (was v4)
>>>>>>> e6897442
        with:
          name: orr-evidence
          path: out/orr_gatecheck/evidence

      - name: Sumário de artefatos
        shell: bash
        run: |
          set -euo pipefail
          IFS=$'\n\t'; export LC_ALL=C; export TZ=UTC
          if [ -d out/orr_gatecheck/evidence ]; then
            find out/orr_gatecheck/evidence -maxdepth 1 -type f -printf "%f %s bytes\n" | sort || true
          else
            echo "sem diretório de evidências"
          fi

      - name: Comentário no PR
        if: ${{ github.event_name == 'pull_request' }}
        uses: ./.github/actions/github-script
        with:
          script: |
            const fs = require('fs');
            const path = require('path');
            const base = path.join(process.cwd(), 'out/orr_gatecheck/evidence');
            const read = (file) => fs.readFileSync(path.join(base, file), 'utf8').trim();
            const safeRead = (file) => {
              const p = path.join(base, file);
              return fs.existsSync(p) ? fs.readFileSync(p, 'utf8').trim() : '';
            };
            const status = safeRead('spec_check.txt').includes('RESULT=PASS') ? 'PASS' : 'FAIL';
            const policyHash = safeRead('policy_hash.txt');
            const bundleSha = safeRead('bundle.sha256.txt');
            const provenance = safeRead('provenance_onchain.json');
            const provenanceJson = provenance ? JSON.parse(provenance) : {};
            const merkle = provenanceJson.merkle_root || '';
            const txHash = provenanceJson.tx_hash || provenanceJson.worm_path || '';
            const signatures = safeRead('signatures.json');
            const sigJson = signatures ? JSON.parse(signatures) : {};
            const sigSummary = sigJson.threshold ? `${sigJson.threshold}-de-${sigJson.pubkeys?.length || 0} (${(sigJson.signatures || []).length} assinaturas)` : 'indisponível';
            const hashesManifest = safeRead('hashes_manifest.txt').split('\n').filter(Boolean).slice(0, 3).join(' | ');
            const cardinalityRaw = safeRead('cardinality.txt');
            const cardinality = cardinalityRaw.split('\n')[0] || cardinalityRaw;
            const envDump = safeRead('env_dump.txt');
            const histogramMatch = envDump.match(/HistogramSchemaVersion:\s*(.+)/);
            const histogramVersion = histogramMatch ? histogramMatch[1] : 'v0';
            const posterPath = 'dashboards/poster_a4.png';
            const posterExists = fs.existsSync(path.join(base, posterPath));
            const posterLink = posterExists ? `[Poster](${path.posix.join('out/orr_gatecheck/evidence', posterPath)})` : 'poster não gerado';
            const indexLink = `[Evidence Index](out/orr_gatecheck/evidence/analysis/index.html)`;
            const simBase = path.join(process.cwd(), 'out/sim');
            const resilienceFast = fs.existsSync(path.join(simBase, 'report_fast.json')) ? fs.readFileSync(path.join(simBase, 'report_fast.json'), 'utf8').trim() : '';
            const resilienceJsonFast = resilienceFast ? JSON.parse(resilienceFast) : {};
            const resilienceTag = 'fast';

            const comment = [
              'Segurança Primeiro, Rollback Em Minutos.',
              'Se PASS, avance para Canary M1 em stage.',
              `✅ STATUS: ${status}`,
              `✅ POLICY_HASH: ${policyHash}`,
              `✅ BUNDLE_SHA256: ${bundleSha}`,
              `✅ MERKLE_ROOT / TX_HASH (L2 ou WORM): ${merkle} / ${txHash}`,
              `✅ SIGNATURES (2-de-N): ${sigSummary} → [signatures.json](out/orr_gatecheck/evidence/signatures.json)`,
              `✅ CARDINALITY: ${cardinality || 'indisponível'} | Bounds: DEC≤2000, MBP≤3000, FE≤2000, DATA≤2000, INT≤1000, SEC≤1000`,
              `✅ RESILIENCE_INDEX: ${resilienceTag}`,
              `✅ OBS HistogramSchemaVersion: ${histogramVersion}`,
              `📄 Hashes (3 primeiros): ${hashesManifest}`,
              `🔗 Evidence index: ${indexLink}`,
              `🖼️ Poster: ${posterLink}`
            ].join('\n');

            github.rest.issues.createComment({
              ...context.repo,
              issue_number: context.issue.number,
              body: comment
            });<|MERGE_RESOLUTION|>--- conflicted
+++ resolved
@@ -11,11 +11,7 @@
     runs-on: ubuntu-latest
     steps:
       - name: Checkout
-<<<<<<< HEAD
-        uses: actions/checkout@11bd71901bbe5b1630ceea73d27597364c9af683  # pinned (was v4)
-=======
         uses: actions/checkout@11bd71901bbe5b1630ceea73d27597364c9af683 # pinned (was v4)
->>>>>>> e6897442
 
       - name: Tooling versions
         shell: bash
@@ -74,11 +70,7 @@
           fi
 
       - name: Publicar artefatos
-<<<<<<< HEAD
-        uses: actions/upload-artifact@ea165f8d65b6e75b540449e92b4886f43607fa02  # pinned (was v4)
-=======
         uses: actions/upload-artifact@330a01c490aca151604b8cf639adc76d48f6c5d4 # pinned (was v4)
->>>>>>> e6897442
         with:
           name: orr-evidence
           path: out/orr_gatecheck/evidence
