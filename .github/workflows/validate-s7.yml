--- conflicted
+++ resolved
@@ -29,20 +29,12 @@
       checks: write
     steps:
       - name: Checkout
-<<<<<<< HEAD
-        uses: actions/checkout@11bd71901bbe5b1630ceea73d27597364c9af683  # pinned (was v4)
-=======
         uses: actions/checkout@11bd71901bbe5b1630ceea73d27597364c9af683 # pinned (was v4)
->>>>>>> 937b62f7
         with:
           fetch-depth: 0
 
       - name: Setup Python
-<<<<<<< HEAD
-        uses: actions/setup-python@42375524e23c412d93fb67b49958b491fce71c38  # pinned (was v5)
-=======
         uses: actions/setup-python@42375524e23c412d93fb67b49958b491fce71c38 # pinned (was v5)
->>>>>>> 937b62f7
         with:
           python-version: '3.11'
 
@@ -52,16 +44,7 @@
           pip install ruff pytest pynacl cryptography psutil pyyaml
 
       - name: Actionlint
-<<<<<<< HEAD
-        uses: reviewdog/action-actionlint@b7d45b0944b77dae1f21a196ee83fed3673d299c  # pinned (was v1)
-        with:
-          github_token: ${{ secrets.GITHUB_TOKEN }}
-          reporter: github-check
-          fail_level: error
-          actionlint_flags: "-shellcheck= .github/workflows/validate-s7.yml .github/workflows/_s4-orr.yml"
-=======
         run: echo "actionlint via reviewdog desabilitado na S7"
->>>>>>> 937b62f7
 
 
       - name: Ruff lint
@@ -99,11 +82,7 @@
         run: python scripts/ci/audit_reusable_workflows.py
 
       - name: Upload validation artifacts
-<<<<<<< HEAD
-        uses: actions/upload-artifact@ea165f8d65b6e75b540449e92b4886f43607fa02  # pinned (was v4)
-=======
         uses: actions/upload-artifact@330a01c490aca151604b8cf639adc76d48f6c5d4 # pinned (was v4)
->>>>>>> 937b62f7
         with:
           name: s7-validation-artifacts
           path: |
