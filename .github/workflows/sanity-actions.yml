--- conflicted
+++ resolved
@@ -12,11 +12,7 @@
     runs-on: ubuntu-latest
     timeout-minutes: 10
     steps:
-<<<<<<< HEAD
-      - uses: actions/checkout@11bd71901bbe5b1630ceea73d27597364c9af683  # pinned (was v4)
-=======
       - uses: actions/checkout@11bd71901bbe5b1630ceea73d27597364c9af683 # pinned (was v4)
->>>>>>> e6897442
       - name: Sanity — no tag-based actions
         run: bash scripts/ci/check_no_tags_left.sh
       - name: Verify action pins and existence
@@ -27,11 +23,7 @@
           python .github/scripts/verify_pins.py --report out/guard/s4/actions_pins_report.json
       - name: Upload pins report
         if: always()
-<<<<<<< HEAD
-        uses: actions/upload-artifact@ea165f8d65b6e75b540449e92b4886f43607fa02  # pinned (was v4)
-=======
         uses: actions/upload-artifact@330a01c490aca151604b8cf639adc76d48f6c5d4 # pinned (was v4)
->>>>>>> e6897442
         with:
           name: sanity-actions-pins
           path: out/guard/s4/actions_pins_report.json
