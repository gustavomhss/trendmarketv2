--- conflicted
+++ resolved
@@ -98,10 +98,7 @@
           curl -sSLO "${BASE}/semgrep-linux-amd64"
           curl -sSLo checksum.txt "${BASE}/semgrep-linux-amd64.sha256"
           # extrai um hash SHA-256 (64 hex) de qualquer linha do checksum
-<<<<<<< HEAD
-=======
           EXPECTED=$(grep -Eio '[[:xdigit:]]{64}' checksum.txt | head -n1)
->>>>>>> f52d62de
           EXPECTED=$(grep -Eio '[a-f0-9]{64}' checksum.txt | head -n1)
           ACTUAL=$(sha256sum semgrep-linux-amd64 | awk '{print $1}')
           if [ -z "$EXPECTED" ]; then
