name: _s4-orr

on:
  workflow_call:
    inputs:
      ref:
        description: Optional ref to run against
        required: false
        type: string
      run_microbench:
        description: Enable microbench gate
        required: false
        type: boolean
        default: false
      run_tla:
        description: Enable TLA verification
        required: false
        type: boolean
        default: false
      run_sut:
        description: Start SUT via compose/npm
        required: false
        type: boolean
        default: false
      bq_enable:
        description: Enable BigQuery path
        required: false
        type: boolean
        default: false
      run_sim:
        description: Run Sprint 5 simulations
        required: false
        type: boolean
        default: false
      run_dbt_ci:
        description: Run Sprint 5 dbt-ci with DuckDB
        required: false
        type: boolean
        default: false
      run_security:
        description: "Executar varreduras de segurança"
        required: false
        type: boolean
        default: false
      security_fail_on_findings:
        description: "Falhar se houver findings de segurança"
        required: false
        type: boolean
        default: false
    secrets:
      GCP_SA_JSON:
        required: false
      DBT_BQ_PROJECT:
        required: false
      DBT_BQ_DATASET:
        required: false
      DBT_BQ_LOCATION:
        required: false
      GHCR_APALACHE_TOKEN:
        required: false

concurrency:
  group: s4-orr-${{ inputs.ref || github.sha }}
  cancel-in-progress: true

permissions:
  contents: read
  actions: write
  id-token: write

jobs:
  orr:
    runs-on: ubuntu-22.04
    timeout-minutes: 120
    steps:
      - name: Checkout
        uses: actions/checkout@v4
        with:
          ref: ${{ inputs.ref || github.sha }}

      - name: Security | Install Semgrep (pip<2)
        if: ${{ inputs.run_security }}
        shell: bash
        run: |
          set -euo pipefail
          mkdir -p out/security
          if command -v semgrep >/dev/null 2>&1; then
            semgrep --version | tee out/security/semgrep-version.txt
            exit 0
          fi
          python3 -m pip install --upgrade "semgrep<2"
          semgrep --version | tee out/security/semgrep-version.txt

      - name: Security | Install Gitleaks (tarball)
        if: ${{ inputs.run_security }}
        shell: bash
        run: |
          set -euo pipefail
          mkdir -p out/security
          if command -v gitleaks >/dev/null 2>&1; then
            gitleaks version | head -n1 | tee out/security/gitleaks-version.txt
            exit 0
          fi
          VER="8.18.1"
          URL="https://github.com/gitleaks/gitleaks/releases/download/v${VER}/gitleaks_${VER}_linux_x64.tar.gz"
          echo "[setup] Baixando Gitleaks ${VER}"
          curl -fsSL "$URL" -o gitleaks.tgz
          tar -xzf gitleaks.tgz gitleaks
          sudo install -m 0755 gitleaks /usr/local/bin/gitleaks
          rm -f gitleaks gitleaks.tgz
          gitleaks version | head -n1 | tee out/security/gitleaks-version.txt

      - name: Security | Install Trivy (candidate list)
        if: ${{ inputs.run_security }}
        shell: bash
        run: |
          set -euo pipefail
          mkdir -p out/security
          if command -v trivy >/dev/null 2>&1; then
            trivy --version | head -n1 | tee out/security/trivy-version.txt
            exit 0
          fi
          sudo apt-get update
          mapfile -t TRIVY_CANDIDATES < <(apt-cache madison trivy | awk '{print $3}')
          if [ "${#TRIVY_CANDIDATES[@]}" -eq 0 ]; then
            echo "trivy indisponível no apt" | tee out/security/trivy-version.txt
            exit 0
          fi
          INSTALLED=1
          for ver in "${TRIVY_CANDIDATES[@]}"; do
            if sudo apt-get install -y "trivy=${ver}"; then
              INSTALLED=0
              break
            fi
          done
          if [ "$INSTALLED" -ne 0 ] || ! command -v trivy >/dev/null 2>&1; then
            echo "trivy indisponível após tentativas" | tee out/security/trivy-version.txt
            exit 0
          fi
          trivy --version | head -n1 | tee out/security/trivy-version.txt

      - name: Security | Semgrep scan
        if: ${{ inputs.run_security }}
        shell: bash
        continue-on-error: ${{ !inputs.security_fail_on_findings }}
        run: |
          set -euo pipefail
          mkdir -p out/security
          JSON="out/security/semgrep-report.json"
          LOG="out/security/semgrep-report.txt"
          : > "$LOG"
          set +e
          semgrep --config auto --json --output "$JSON" 2>&1 | tee "$LOG"
          STATUS=${PIPESTATUS[0]}
          set -e
          printf '%s\n' "$STATUS" > out/security/semgrep-exit-code.txt
          exit "$STATUS"

      - name: Security | Gitleaks detect
        if: ${{ inputs.run_security }}
        shell: bash
        continue-on-error: ${{ !inputs.security_fail_on_findings }}
        run: |
          set -euo pipefail
          mkdir -p out/security
          JSON="out/security/gitleaks-report.json"
          LOG="out/security/gitleaks-report.txt"
          : > "$LOG"
          set +e
          gitleaks detect --no-banner --report-format json --report-path "$JSON" 2>&1 | tee "$LOG"
          STATUS=${PIPESTATUS[0]}
          set -e
          printf '%s\n' "$STATUS" > out/security/gitleaks-exit-code.txt
          exit "$STATUS"

      - name: Security | Trivy fs (if available)
        if: ${{ inputs.run_security }}
        shell: bash
        continue-on-error: ${{ !inputs.security_fail_on_findings }}
        run: |
          set -euo pipefail
          mkdir -p out/security
          JSON="out/security/trivy-report.json"
          LOG="out/security/trivy-report.txt"
          if ! command -v trivy >/dev/null 2>&1; then
            echo "trivy não instalado; pulando varredura" | tee "$LOG"
            printf '{}\n' > "$JSON"
            printf '0\n' > out/security/trivy-exit-code.txt
            exit 0
          fi
          : > "$LOG"
          set +e
          trivy fs --scanners vuln,secret . --format json --output "$JSON" 2>&1 | tee "$LOG"
          STATUS=${PIPESTATUS[0]}
          set -e
          printf '%s\n' "$STATUS" > out/security/trivy-exit-code.txt
          exit "$STATUS"

      - name: Security | Upload findings
        if: ${{ always() && inputs.run_security }}
        uses: actions/upload-artifact@v4
        with:
          name: security-findings
          path: out/security/**
          if-no-files-found: warn

      - name: Mostrar versões das ferramentas
        shell: bash
        run: |
          set -euo pipefail
          echo "[setup] k6: $( (command -v k6 >/dev/null && k6 version) || echo 'não instalado ou usando Docker via K6_BIN')"
          echo "[setup] semgrep: $( (command -v semgrep >/dev/null && semgrep --version) || echo 'não instalado')"
          echo "[setup] trivy: $( (command -v trivy >/dev/null && trivy --version | head -n1) || echo 'não instalado')"
          echo "[setup] gitleaks: $( (command -v gitleaks >/dev/null && gitleaks version | head -n1) || echo 'não instalado')"

      - name: Localizar modelos TLA
        id: tla_scan
        if: ${{ inputs.run_tla }}
        shell: bash
        run: |
          set -euo pipefail
          mkdir -p out
          mapfile -t TLA_MODELS < <(git ls-files -z -- ':(glob)**/*.tla' | xargs -0 -r -n1 | sort -u)
          if [ "${#TLA_MODELS[@]}" -gt 0 ]; then
            printf '%s\n' "${TLA_MODELS[@]}" > out/tla_models.txt
            echo "have_tla=true" >> "$GITHUB_OUTPUT"
            echo "[tla] Modelos encontrados:"
            printf '  - %s\n' "${TLA_MODELS[@]}"
          else
            : > out/tla_models.txt
            echo "have_tla=false" >> "$GITHUB_OUTPUT"
            echo "[tla] Nenhum arquivo .tla encontrado; pulando checagens."
          fi

      - name: TLA ASCII guard (if exists)
        if: ${{ inputs.run_tla && steps.tla_scan.outputs.have_tla == 'true' }}
        shell: bash
        run: |
          set -euo pipefail
          if [ -x scripts/tla_ascii_guard.sh ]; then
            bash scripts/tla_ascii_guard.sh || {
              echo "[tla] ASCII guard falhou" >&2
              exit 1
            }
          else
            echo "[tla] scripts/tla_ascii_guard.sh não encontrado; pulando guard"
          fi

      - name: Detectar GHCR token
        id: ghcr_tok
        if: ${{ inputs.run_tla && steps.tla_scan.outputs.have_tla == 'true' }}
        shell: bash
        env:
          GHCR_APALACHE_TOKEN: ${{ secrets.GHCR_APALACHE_TOKEN }}
        run: |
          set -euo pipefail
          if [ -n "${GHCR_APALACHE_TOKEN:-}" ]; then
            echo "has_token=true" >> "$GITHUB_OUTPUT"
          else
            echo "has_token=false" >> "$GITHUB_OUTPUT"
          fi

      - name: GHCR login (opcional)
        if: ${{ inputs.run_tla && steps.tla_scan.outputs.have_tla == 'true' && steps.ghcr_tok.outputs.has_token == 'true' }}
        uses: docker/login-action@v3
        with:
          registry: ghcr.io
          username: ${{ github.actor }}
          password: ${{ secrets.GHCR_APALACHE_TOKEN }}

      - name: TLA check (Apalache)
        if: ${{ inputs.run_tla && steps.tla_scan.outputs.have_tla == 'true' }}
        shell: bash
        run: |
          set -euo pipefail
          mkdir -p out/s4_orr
          WORK="out/s4_orr/apalache_work"
          REPORT="out/s4_orr/tla_report.txt"
          rm -rf "$WORK"
          mkdir -p "$WORK/tmp"
          chmod 1777 "$WORK" "$WORK/tmp"
          : > "$REPORT"

          APAL_IMG="${APAL_IMG:-ghcr.io/apalache-mc/apalache:v0.50.3}"

          select_tla() {
            local base="$1"
            [ -d "$base" ] || return 1
            find "$base" -maxdepth 1 -type f -name '*.tla' | sort | head -n1
          }

          SEL=""
          if SEL=$(select_tla docs/spec/tla); then
            :
          else
            SEL=""
          fi
          if [ -z "$SEL" ]; then
            SEL=$(find . -maxdepth 1 -type f -name '*.tla' | sort | head -n1 || true)
          fi

          if [ -z "$SEL" ]; then
            echo "[tla] Nenhum arquivo .tla elegível encontrado" | tee -a "$REPORT"
            exit 1
          fi

          SEL_DIR="$(dirname "$SEL")"
          find "$SEL_DIR" -maxdepth 1 -type f -name '*.tla' -exec cp -f {} "$WORK/" \;
          if [ -d docs/spec/tla ]; then
            find docs/spec/tla -type f -name '*.tla' -exec cp -f {} "$WORK/" \;
          fi

          MODULE="$(basename "$SEL")"
          MOUNT_PATH="$PWD/$WORK"

          { 
            echo "[tla] Using image: ${APAL_IMG}"
            echo "[tla] Selected module: ${MODULE}"
            echo "[tla] Workspace: ${WORK}"
          } | tee -a "$REPORT"

          APAL_UID="$(id -u)"
          APAL_GID="$(id -g)"
          APAL_USER="$(id -un)"

          set +e
          docker run --rm \
            -e "APAL_UID=${APAL_UID}" \
            -e "APAL_GID=${APAL_GID}" \
            -e "APAL_USER=${APAL_USER}" \
            -v "${MOUNT_PATH}:/var/apalache" \
            -w /var/apalache \
            "$APAL_IMG" \
            check "$MODULE" | tee -a "$REPORT"
          RC=${PIPESTATUS[0]}
          set -e

          if command -v sudo >/dev/null 2>&1; then
            sudo chown -R "${APAL_UID}:${APAL_GID}" "$WORK" || true
            sudo chmod -R u+rwX,go+rX "$WORK" || true
          else
            chmod -R u+rwX,go+rX "$WORK" || true
          fi

          echo "[tla] Exit code: ${RC}" | tee -a "$REPORT"
          exit "$RC"

      - name: Upload TLA report
        uses: actions/upload-artifact@v4
        if: ${{ always() && inputs.run_tla && steps.tla_scan.outputs.have_tla == 'true' }}
        with:
          name: tla-report
          path: out/s4_orr/tla_report.txt
          if-no-files-found: warn

      - name: dbt run (DuckDB)
        if: ${{ !inputs.run_tla && hashFiles('analytics/dbt/dbt_project.yml') != '' }}
        shell: bash
        run: |
          set -euo pipefail
          DBT_DIR="analytics/dbt"
          python -m pip install --upgrade pip
          python -m pip install 'dbt-duckdb~=1.8.0'
          mkdir -p out/dbt out/dbt/tmp "$HOME/.dbt"
          if [ -f ops/dbt/profiles_duckdb.yml ]; then
            cp ops/dbt/profiles_duckdb.yml "$HOME/.dbt/profiles.yml"
          else
            {
              echo "ce_profile:"
              echo "  target: ci"
              echo "  outputs:"
              echo "    ci:"
              echo "      type: duckdb"
              echo "      path: ./out/dbt/ce.duckdb"
              echo "      threads: 4"
              echo "      extensions: [httpfs]"
              echo "      settings:"
              echo "        temp_directory: \"./out/dbt/tmp\""
              echo "        memory_limit: \"1GB\""
            } > "$HOME/.dbt/profiles.yml"
          fi
          dbt deps --project-dir "$DBT_DIR" --profiles-dir "$HOME/.dbt" --profile ce_profile
          dbt debug --project-dir "$DBT_DIR" --profiles-dir "$HOME/.dbt" --profile ce_profile
          dbt run --project-dir "$DBT_DIR" --profiles-dir "$HOME/.dbt" --profile ce_profile

      - name: Iniciar SUT (Compose/npm)
        if: ${{ !inputs.run_tla && inputs.run_sut }}
        shell: bash
        run: |
          set -euo pipefail
          echo "[sut] preparing start"
          mkdir -p out
          LOG_FILE="out/sut.log"
          : > "$LOG_FILE"
          echo "[sut] log file: $LOG_FILE"
          if [ "${EXTERNAL_SUT:-0}" = "1" ]; then
            echo "[sut] EXTERNAL_SUT=1 -> não iniciaremos processos locais"
            exit 0
          fi
          FILE=""
          for f in docker-compose.yml docker-compose.yaml compose.yaml; do
            if [ -f "$f" ]; then FILE="$f"; break; fi
          done
          if [ -n "$FILE" ] && command -v docker >/dev/null 2>&1; then
            echo "[sut] docker compose -f $FILE up -d --build"
            docker compose -f "$FILE" up -d --build
          else
            echo "[sut] docker/compose ausentes; nada a fazer"
          fi

      - name: "S5 Simulation — run deterministic scenarios"
        if: ${{ inputs.run_sim }}
        shell: bash
        run: |
          set -euo pipefail
          mkdir -p out/sim
          SEED=42 python -m tools.sim_harness --fixtures fixtures --scenario spike --out out/sim/spike.report.json
          SEED=42 python -m tools.sim_harness --fixtures fixtures --scenario gap --out out/sim/gap.report.json
          SEED=42 python -m tools.sim_harness --fixtures fixtures --scenario burst --out out/sim/burst.report.json

      - name: "S5 DBT (DuckDB) — deps/debug/run/test"
        if: ${{ inputs.run_dbt_ci || hashFiles('analytics/dbt/dbt_project.yml') != '' }}
        shell: bash
        run: |
          set -euo pipefail
          DBT_DIR="analytics/dbt"
          python3 -m pip install --upgrade 'dbt-duckdb~=1.8.0'
          mkdir -p out/dbt
          mkdir -p "$HOME/.dbt"
          if [ ! -f "$HOME/.dbt/profiles.yml" ]; then
            python3 -c "from pathlib import Path; profile_path = Path.home() / '.dbt' / 'profiles.yml'; profile_path.write_text('ce_profile:\n  target: duckdb\n  outputs:\n    duckdb:\n      type: duckdb\n      path: out/dbt/ce.duckdb\n      schema: main\n      threads: 4\n')"
          fi
          dbt deps --project-dir "$DBT_DIR" --profiles-dir "$HOME/.dbt" --profile ce_profile
          dbt debug --project-dir "$DBT_DIR" --profiles-dir "$HOME/.dbt" --profile ce_profile
          dbt run --project-dir "$DBT_DIR" --profiles-dir "$HOME/.dbt" --profile ce_profile
          dbt test --project-dir "$DBT_DIR" --profiles-dir "$HOME/.dbt" --profile ce_profile

      - name: Preparar ferramentas ORR
        shell: bash
        run: |
          set -euo pipefail
          sudo apt-get update
          if ! command -v k6 >/dev/null 2>&1; then
            sudo apt-get install -y k6
          fi
          if ! command -v trivy >/dev/null 2>&1; then
            sudo apt-get install -y trivy
          fi
          if ! command -v semgrep >/dev/null 2>&1; then
            python3 -m pip install --upgrade 'semgrep<2'
          fi
          if ! command -v gitleaks >/dev/null 2>&1; then
            VER="8.18.1"
            URL="https://github.com/gitleaks/gitleaks/releases/download/v${VER}/gitleaks_${VER}_linux_x64.tar.gz"
            curl -fsSL "$URL" -o gitleaks.tgz
            tar -xzf gitleaks.tgz gitleaks
            sudo install -m 0755 gitleaks /usr/local/bin/gitleaks
            rm -f gitleaks gitleaks.tgz
          fi

      - name: Executar Sprint 4 gate (make prega)
        shell: bash
        run: |
          set -euo pipefail
          make prega

      - name: Empacotar evidências (S5)
        if: ${{ always() && !inputs.run_tla }}
        shell: bash
        run: |
          set -euo pipefail
<<<<<<< HEAD
          mkdir -p out
          if ! compgen -G "out/s4_evidence_bundle_*.zip" >/dev/null; then
            echo "[bundle] bundle ausente; executando scripts/s4_bundle.sh"
            ./scripts/s4_bundle.sh
          else
            echo "[bundle] bundle já disponível"
=======
          if [ -x scripts/orr_s5_run.sh ]; then
            echo "[bundle] Executando scripts/orr_s5_run.sh"
            ./scripts/orr_s5_run.sh
          else
            echo "[bundle] Script de ORR S5 ausente" >&2
            exit 1
>>>>>>> 4db20476
          fi

      - name: Upload dbt docs
        if: ${{ always() }}
        uses: actions/upload-artifact@v4
        with:
          name: s4-dbt-docs
          path: analytics/dbt/target
          if-no-files-found: error

      - name: Upload bundle
        if: ${{ always() && !inputs.run_tla }}
        uses: actions/upload-artifact@v4
        with:
          name: s5-bundle
          path: |
<<<<<<< HEAD
            out/s4_evidence_bundle_*.zip
            out/s4_evidence_bundle_*.tar.gz
            out/s4_evidence_bundle_*.zip.sha256
=======
            out/obs_gatecheck/bundle_*.zip
            out/obs_gatecheck/bundle.sha256.txt
>>>>>>> 4db20476
          if-no-files-found: ignore

      - name: Upload auditoria pip
        if: ${{ always() && !inputs.run_tla }}
        uses: actions/upload-artifact@v4
        with:
          name: pip-audit
          path: out/pip-audit
          if-no-files-found: ignore

      - name: Upload s5-orr evidence
        if: ${{ always() }}
        uses: actions/upload-artifact@v4
        with:
          name: s5-orr-evidence
          path: |
            out/**
            out/dbt/**
            out/apalache/**
            target/**
            logs/**
          if-no-files-found: warn<|MERGE_RESOLUTION|>--- conflicted
+++ resolved
@@ -469,21 +469,18 @@
         shell: bash
         run: |
           set -euo pipefail
-<<<<<<< HEAD
           mkdir -p out
           if ! compgen -G "out/s4_evidence_bundle_*.zip" >/dev/null; then
             echo "[bundle] bundle ausente; executando scripts/s4_bundle.sh"
             ./scripts/s4_bundle.sh
           else
             echo "[bundle] bundle já disponível"
-=======
           if [ -x scripts/orr_s5_run.sh ]; then
             echo "[bundle] Executando scripts/orr_s5_run.sh"
             ./scripts/orr_s5_run.sh
           else
             echo "[bundle] Script de ORR S5 ausente" >&2
             exit 1
->>>>>>> 4db20476
           fi
 
       - name: Upload dbt docs
@@ -500,14 +497,11 @@
         with:
           name: s5-bundle
           path: |
-<<<<<<< HEAD
             out/s4_evidence_bundle_*.zip
             out/s4_evidence_bundle_*.tar.gz
             out/s4_evidence_bundle_*.zip.sha256
-=======
             out/obs_gatecheck/bundle_*.zip
             out/obs_gatecheck/bundle.sha256.txt
->>>>>>> 4db20476
           if-no-files-found: ignore
 
       - name: Upload auditoria pip
