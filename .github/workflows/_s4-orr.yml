--- conflicted
+++ resolved
@@ -23,20 +23,14 @@
         type: boolean
         default: false
       run_security:
-<<<<<<< HEAD
         description: Run security scanners (Semgrep, Gitleaks, Trivy)
-=======
         description: Enable security scanning gate
->>>>>>> 99eb299a
         required: false
         type: boolean
         default: false
       security_fail_on_findings:
-<<<<<<< HEAD
         description: Fail workflow when security scanners report findings
-=======
         description: Fail workflow when security findings are detected
->>>>>>> 99eb299a
         required: false
         type: boolean
         default: false
