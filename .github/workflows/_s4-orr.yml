# .github/workflows/_s4-orr.yml
name: "S4 ORR Reusable"

on:
  workflow_call:
    inputs:
      ref:
        type: string
        required: false
      run_microbench:
        type: boolean
        required: false
        default: false
      run_tla:
        type: boolean
        required: false
        default: false
      run_sut:
        type: boolean
        required: false
        default: true

concurrency:
  group: s4-orr-${{ inputs.ref || github.sha }}
  cancel-in-progress: true

permissions:
  contents: read
  actions: write

jobs:
  orr:
    runs-on: ubuntu-22.04
    steps:
      - uses: actions/checkout@v4

      - name: Echo inputs
        run: |
          echo "ref=${{ inputs.ref }}"
          echo "run_microbench=${{ inputs.run_microbench }}"
          echo "run_tla=${{ inputs.run_tla }}"
          echo "run_sut=${{ inputs.run_sut }}"

      - name: Configurar Python 3.11
        uses: actions/setup-python@v4
        with:
          python-version: "3.11"

      - name: Instalar pacotes base
        shell: bash
        run: |
          set -euo pipefail
          echo "[setup] Instalando dependencias base via APT"
          sudo apt-get update
          sudo apt-get install -y jq curl ca-certificates gnupg

      - name: Instalar k6 (APT) ou definir fallback Docker
        id: k6
        shell: bash
        run: |
          set -euo pipefail
          echo "[setup] Instalando k6 via APT"
          if ! command -v k6 >/dev/null 2>&1; then
            curl -fsSL https://dl.k6.io/key.gpg | sudo gpg --dearmor -o /usr/share/keyrings/k6-archive-keyring.gpg
            echo "deb [signed-by=/usr/share/keyrings/k6-archive-keyring.gpg] https://dl.k6.io/deb stable main" | sudo tee /etc/apt/sources.list.d/k6.list
            sudo apt-get update || true
            if sudo apt-get install -y k6; then
              echo "[setup] k6 instalado via APT"
            else
              echo "[setup] Falha no APT; configurando fallback Docker"
            fi
          fi

          if command -v k6 >/dev/null 2>&1; then
            echo "bin=k6" >> "$GITHUB_OUTPUT"
            echo "K6_BIN=k6" >> "$GITHUB_ENV"
            k6 version || true
          else
            echo "[setup] Usando fallback Docker com digest fixo"
            IMAGE=grafana/k6:0.52.0
            docker pull "$IMAGE" >/dev/null
            DIGEST=$(docker inspect --format='{{index .RepoDigests 0}}' "$IMAGE")
            echo "bin=docker run --rm -i -v $PWD:/work -w /work $DIGEST" >> "$GITHUB_OUTPUT"
            echo "K6_BIN=docker run --rm -i -v $PWD:/work -w /work $DIGEST" >> "$GITHUB_ENV"
            docker run --rm "$DIGEST" version || true
          fi

      - name: Instalar Semgrep (pip < 2)
        shell: bash
        run: |
          set -euo pipefail
          echo "[setup] Instalando semgrep<2 via pip"
          python -m pip install --upgrade pip
          python -m pip install "semgrep<2"
          # garantir $HOME/.local/bin no PATH
          echo "$HOME/.local/bin" >> "$GITHUB_PATH"
          semgrep --version || { echo "[setup] semgrep não encontrado no PATH"; exit 1; }

      - name: Instalar Trivy (APT oficial -> fallback tarball)
        shell: bash
        run: |
          set -euo pipefail
          if command -v trivy >/dev/null 2>&1; then
            echo "[setup] Trivy já presente: $(trivy --version | head -n1)"; exit 0; fi

          echo "[setup] Tentando instalação via repositório APT oficial"
          # Algumas execuções retornaram 404 do repositório; por isso há fallback
          if curl -fsSL https://aquasecurity.github.io/trivy-repo/deb/public.key | sudo gpg --dearmor -o /usr/share/keyrings/trivy.gpg && \
             echo "deb [signed-by=/usr/share/keyrings/trivy.gpg] https://aquasecurity.github.io/trivy-repo/deb stable main" | sudo tee /etc/apt/sources.list.d/trivy.list >/dev/null && \
             sudo apt-get update && sudo apt-get install -y trivy; then
            echo "[setup] Trivy instalado via APT"
          else
            echo "[setup] Repositório APT indisponível; usando fallback tarball"
            VER="0.53.0"
            BASE="https://github.com/aquasecurity/trivy/releases/download/v${VER}"
            CAND=(
              "trivy_${VER}_Linux-64bit.tar.gz"
              "trivy_${VER}_linux-64bit.tar.gz"
              "trivy_${VER}_Linux-amd64.tar.gz"
              "trivy_${VER}_linux-amd64.tar.gz"
              "trivy_${VER}_Linux_x86_64.tar.gz"
              "trivy_${VER}_linux_x86_64.tar.gz"
            )
            ok=0
            for f in "${CAND[@]}"; do
              url="${BASE}/${f}"
              echo "[setup] Baixando ${url}"
              if curl -fsSL "$url" -o trivy.tgz; then
                if tar -xzf trivy.tgz trivy 2>/dev/null; then
                  sudo install -m 0755 trivy /usr/local/bin/trivy
                  rm -f trivy trivy.tgz
                  ok=1; break
                fi
              fi
            done
            if [ "$ok" -ne 1 ]; then
              echo "[setup] Falha no fallback tarball do Trivy"; exit 1
            fi
          fi
          trivy --version || { echo "[setup] Trivy não responde"; exit 1; }

      - name: Instalar Gitleaks (tarball)
        shell: bash
        run: |
          set -euo pipefail
          if command -v gitleaks >/dev/null 2>&1; then
            echo "[setup] Gitleaks já presente: $(gitleaks version | head -n1)"; exit 0; fi
          VER="8.18.1"
          URL="https://github.com/gitleaks/gitleaks/releases/download/v${VER}/gitleaks_${VER}_linux_x64.tar.gz"
          echo "[setup] Baixando Gitleaks ${VER}"
          curl -fsSL "$URL" -o gitleaks.tgz
          tar -xzf gitleaks.tgz gitleaks
          sudo install -m 0755 gitleaks /usr/local/bin/gitleaks
          rm -f gitleaks gitleaks.tgz
          gitleaks version || { echo "[setup] gitleaks não responde"; exit 1; }

      - name: Mostrar versões das ferramentas
        shell: bash
        run: |
          set -euo pipefail
          echo "[setup] k6: $( (command -v k6 >/dev/null && k6 version) || echo 'usando Docker via K6_BIN')"
          echo "[setup] semgrep: $(semgrep --version)"
          echo "[setup] trivy: $(trivy --version | head -n1)"
          echo "[setup] gitleaks: $(gitleaks version | head -n1)"

      - name: Localizar projetos DBT
        id: dbt_scan
        shell: bash
        run: |
          set -euo pipefail
          mkdir -p out
          # Procura controlada (git ls-files evita varrer cache/node_modules não versionados)
<<<<<<< HEAD
          declare -A DBT_SEEN=()
          while IFS= read -r -d '' file; do
            [ -z "$file" ] && continue
            dir=$(dirname "$file")
            DBT_SEEN["$dir"]=1
          done < <(git ls-files -z '**/dbt_project.yml')

          if [ "${#DBT_SEEN[@]}" -gt 0 ]; then
            printf '%s\n' "${!DBT_SEEN[@]}" | sort > out/dbt_projects.txt
            declare -a DBT_PROJECTS=()
            mapfile -t DBT_PROJECTS < out/dbt_projects.txt
=======
          mapfile -t DBT_PROJECTS < <( git ls-files '**/dbt_project.yml' | xargs -n1 dirname | sort -u )
          printf '%s\n' "${DBT_PROJECTS[@]:-}" > out/dbt_projects.txt
          if [ ${#DBT_PROJECTS[@]:-0} -gt 0 ]; then
>>>>>>> 90f0476a
            echo "have_dbt=true" >> "$GITHUB_OUTPUT"
            echo "first=${DBT_PROJECTS[0]}" >> "$GITHUB_OUTPUT"
            echo "[dbt] Projetos encontrados:"; printf '  - %s\n' "${DBT_PROJECTS[@]}"
          else
<<<<<<< HEAD
            : > out/dbt_projects.txt
=======
>>>>>>> 90f0476a
            echo "have_dbt=false" >> "$GITHUB_OUTPUT"
            echo "[dbt] Nenhum dbt_project.yml encontrado; DBT será ignorado"
          fi

      - name: Preparar ambiente DBT (venv isolada)
        if: ${{ steps.dbt_scan.outputs.have_dbt == 'true' }}
        shell: bash
        run: |
          set -euo pipefail
          python -m venv .venv-dbt
          . .venv-dbt/bin/activate
          python -m pip install --upgrade pip
          # Versões fixas (compatíveis entre si); NÃO misturar com env global
          python -m pip install "dbt-core==1.6.4" "dbt-bigquery==1.6.4" "requests==2.31.0"
          deactivate

      - name: Validar segredos GCP/BigQuery para DBT
        if: ${{ steps.dbt_scan.outputs.have_dbt == 'true' }}
        id: dbt_secrets
        env:
          GCP_SA_JSON: ${{ secrets.GCP_SA_JSON }}
          DBT_BQ_PROJECT: ${{ secrets.DBT_BQ_PROJECT }}
          DBT_BQ_DATASET: ${{ secrets.DBT_BQ_DATASET }}
          DBT_BQ_LOCATION: ${{ secrets.DBT_BQ_LOCATION }}
        shell: bash
        run: |
          set -euo pipefail
          if [ -n "${GCP_SA_JSON:-}" ] && [ -n "${DBT_BQ_PROJECT:-}" ]; then
            echo "has_bq=true" >> "$GITHUB_OUTPUT"
            # Normaliza credencial em arquivo temporário e exporta GAC
            cred_file="$RUNNER_TEMP/gcp-sa.json"
            if printf '%s' "$GCP_SA_JSON" | grep -q '^{'; then
              printf '%s' "$GCP_SA_JSON" > "$cred_file"
            else
              # tenta decodificar base64; se falhar, grava bruto
              (printf '%s' "$GCP_SA_JSON" | base64 -d > "$cred_file") || printf '%s' "$GCP_SA_JSON" > "$cred_file"
            fi
            echo "GOOGLE_APPLICATION_CREDENTIALS=$cred_file" >> "$GITHUB_ENV"
            echo "[dbt] Segredos OK e credencial preparada"
          else
            echo "has_bq=false" >> "$GITHUB_OUTPUT"
            echo "[dbt] Segredos GCP/BigQuery ausentes; DBT será ignorado"
          fi

      - name: Executar DBT (deps, build, docs)
        if: ${{ steps.dbt_scan.outputs.have_dbt == 'true' && steps.dbt_secrets.outputs.has_bq == 'true' }}
        shell: bash
        env:
          DBT_BQ_PROJECT: ${{ secrets.DBT_BQ_PROJECT }}
          DBT_BQ_DATASET: ${{ secrets.DBT_BQ_DATASET }}
          DBT_BQ_LOCATION: ${{ secrets.DBT_BQ_LOCATION }}
        run: |
          set -euo pipefail
          . .venv-dbt/bin/activate
          while IFS= read -r project_dir; do
            [ -z "$project_dir" ] && continue
            echo "[dbt] Executando em: $project_dir"
            if [ -d "$project_dir/profiles" ]; then
              profiles="--profiles-dir $project_dir/profiles"
            else
              profiles="--profiles-dir $project_dir"
            fi
            dbt deps $profiles --project-dir "$project_dir"
            dbt build $profiles --project-dir "$project_dir"
            dbt docs generate $profiles --project-dir "$project_dir"
          done < out/dbt_projects.txt
          deactivate

      - name: Upload docs do DBT (se existirem)
        uses: actions/upload-artifact@v4
        if: always()
        with:
          name: dbt-docs
          path: |
            **/target/catalog.json
            **/target/manifest.json
            **/target/index.html
          if-no-files-found: ignore

      - name: Iniciar SUT (Compose/npm)
        if: ${{ inputs.run_sut }}
        shell: bash
        run: |
          set -euo pipefail
          echo "[sut] preparing start"
          mkdir -p out
          LOG_FILE="out/sut.log"
          : > "$LOG_FILE"
          echo "[sut] log file: $LOG_FILE"

          if [ "${EXTERNAL_SUT:-0}" = "1" ]; then
            echo "[sut] EXTERNAL_SUT=1 -> não iniciaremos processos locais"
            exit 0
          fi

          # Detecta compose file
          FILE=""
          for f in docker-compose.yml docker-compose.yaml compose.yaml; do
            if [ -f "$f" ]; then FILE="$f"; break; fi
          done

          if [ -n "$FILE" ] && command -v docker >/dev/null 2>&1; then
            echo "[sut] docker compose -f $FILE up -d --build"
            docker compose -f "$FILE" up -d --build
            ( docker compose -f "$FILE" logs -f --no-color > "$LOG_FILE" 2>&1 & )
            exit 0
          fi

          # Fallback npm
          if [ -f package.json ]; then
            if ! command -v npm >/dev/null 2>&1; then
              echo "[sut] npm não encontrado; não iniciaremos localmente"
              exit 0
            fi

            has_script() {
              local script="$1"
              if command -v jq >/dev/null 2>&1; then
                jq -e --arg name "$script" '.scripts[$name]' package.json >/dev/null 2>&1
              elif command -v node >/dev/null 2>&1; then
                node -e 'const script = process.argv[1]; try { const pkg = require('./package.json'); if (pkg && pkg.scripts && Object.prototype.hasOwnProperty.call(pkg.scripts, script)) process.exit(0); } catch (err) {} process.exit(1);' "$script"
              else
                return 1
              fi
            }

            if has_script "start:ci"; then
              echo "[sut] npm run start:ci (background)"
              nohup npm run start:ci > "$LOG_FILE" 2>&1 &
              exit 0
            elif has_script "start"; then
              echo "[sut] npm start (background)"
              nohup npm start > "$LOG_FILE" 2>&1 &
              exit 0
            else
              echo "[sut] package.json sem scripts start/start:ci; não iniciaremos localmente"
              exit 0
            fi
          fi

          echo "[sut] Nenhum compose/npm start detectado; presumindo SUT externo via TARGET_URL"

      - name: Health check do SUT
        if: ${{ inputs.run_sut }}
        shell: bash
        run: |
          set -euo pipefail
          URL="${TARGET_URL:-http://127.0.0.1:8080/health}"
          echo "[health] URL: $URL"

          ATTEMPTS=0
          MAX=60
          while true; do
            if curl -fsS "$URL" >/dev/null 2>&1; then
              echo "[health] OK"
              exit 0
            fi
            ATTEMPTS=$((ATTEMPTS+1))
            if [ "$ATTEMPTS" -ge "$MAX" ]; then
              echo "[health] timeout após $MAX tentativas" >&2
              if [ -f out/sut.log ]; then
                echo "::group::SUT logs (tail)"; tail -n 200 out/sut.log || true; echo "::endgroup::"
              fi
              exit 1
            fi
            sleep 2
          done<|MERGE_RESOLUTION|>--- conflicted
+++ resolved
@@ -170,31 +170,13 @@
           set -euo pipefail
           mkdir -p out
           # Procura controlada (git ls-files evita varrer cache/node_modules não versionados)
-<<<<<<< HEAD
-          declare -A DBT_SEEN=()
-          while IFS= read -r -d '' file; do
-            [ -z "$file" ] && continue
-            dir=$(dirname "$file")
-            DBT_SEEN["$dir"]=1
-          done < <(git ls-files -z '**/dbt_project.yml')
-
-          if [ "${#DBT_SEEN[@]}" -gt 0 ]; then
-            printf '%s\n' "${!DBT_SEEN[@]}" | sort > out/dbt_projects.txt
-            declare -a DBT_PROJECTS=()
-            mapfile -t DBT_PROJECTS < out/dbt_projects.txt
-=======
           mapfile -t DBT_PROJECTS < <( git ls-files '**/dbt_project.yml' | xargs -n1 dirname | sort -u )
           printf '%s\n' "${DBT_PROJECTS[@]:-}" > out/dbt_projects.txt
           if [ ${#DBT_PROJECTS[@]:-0} -gt 0 ]; then
->>>>>>> 90f0476a
             echo "have_dbt=true" >> "$GITHUB_OUTPUT"
             echo "first=${DBT_PROJECTS[0]}" >> "$GITHUB_OUTPUT"
             echo "[dbt] Projetos encontrados:"; printf '  - %s\n' "${DBT_PROJECTS[@]}"
           else
-<<<<<<< HEAD
-            : > out/dbt_projects.txt
-=======
->>>>>>> 90f0476a
             echo "have_dbt=false" >> "$GITHUB_OUTPUT"
             echo "[dbt] Nenhum dbt_project.yml encontrado; DBT será ignorado"
           fi
