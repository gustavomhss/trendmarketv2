--- conflicted
+++ resolved
@@ -48,12 +48,8 @@
         type: boolean
         default: false
     secrets:
-<<<<<<< HEAD
-      # NOTE: GITHUB_TOKEN is reserved by GitHub Actions and must not be declared here.
-=======
       GITHUB_TOKEN:
         required: false
->>>>>>> cc64d43b
       GCP_SA_JSON:
         required: false
       DBT_BQ_PROJECT:
