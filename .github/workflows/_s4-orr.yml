--- conflicted
+++ resolved
@@ -81,11 +81,7 @@
     timeout-minutes: 120
     steps:
       - name: Checkout
-<<<<<<< HEAD
-        uses: actions/checkout@11bd71901bbe5b1630ceea73d27597364c9af683  # pinned (was v4)
-=======
         uses: actions/checkout@11bd71901bbe5b1630ceea73d27597364c9af683 # pinned (was v4)
->>>>>>> e6897442
         with:
           ref: ${{ inputs.ref || github.sha }}
 
@@ -201,11 +197,7 @@
 
       - name: Security | Upload findings
         if: ${{ always() && inputs.run_security }}
-<<<<<<< HEAD
-        uses: actions/upload-artifact@ea165f8d65b6e75b540449e92b4886f43607fa02  # pinned (was v4)
-=======
         uses: actions/upload-artifact@330a01c490aca151604b8cf639adc76d48f6c5d4 # pinned (was v4)
->>>>>>> e6897442
         with:
           name: security-findings
           path: out/security/**
@@ -269,11 +261,7 @@
 
       - name: GHCR login (opcional)
         if: ${{ inputs.run_tla && steps.tla_scan.outputs.have_tla == 'true' && steps.ghcr_tok.outputs.has_token == 'true' }}
-<<<<<<< HEAD
-        uses: docker/login-action@f4ef339be1f7c0066db2ed1d1c637d705d7d76e8  # pinned (was v3)
-=======
         uses: docker/login-action@5e57cd118135c172c3672efd75eb46360885c0ef # pinned (was v3)
->>>>>>> e6897442
         with:
           registry: ghcr.io
           username: ${{ github.actor }}
@@ -357,11 +345,7 @@
           exit "$RC"
 
       - name: Upload TLA report
-<<<<<<< HEAD
-        uses: actions/upload-artifact@ea165f8d65b6e75b540449e92b4886f43607fa02  # pinned (was v4)
-=======
         uses: actions/upload-artifact@330a01c490aca151604b8cf639adc76d48f6c5d4 # pinned (was v4)
->>>>>>> e6897442
         if: ${{ always() && inputs.run_tla && steps.tla_scan.outputs.have_tla == 'true' }}
         with:
           name: tla-report
@@ -498,11 +482,7 @@
 
       - name: Upload dbt docs
         if: ${{ always() }}
-<<<<<<< HEAD
-        uses: actions/upload-artifact@ea165f8d65b6e75b540449e92b4886f43607fa02  # pinned (was v4)
-=======
         uses: actions/upload-artifact@330a01c490aca151604b8cf639adc76d48f6c5d4 # pinned (was v4)
->>>>>>> e6897442
         with:
           name: s4-dbt-docs
           path: analytics/dbt/target
@@ -510,11 +490,7 @@
 
       - name: Upload bundle
         if: ${{ always() && !inputs.run_tla }}
-<<<<<<< HEAD
-        uses: actions/upload-artifact@ea165f8d65b6e75b540449e92b4886f43607fa02  # pinned (was v4)
-=======
         uses: actions/upload-artifact@330a01c490aca151604b8cf639adc76d48f6c5d4 # pinned (was v4)
->>>>>>> e6897442
         with:
           name: s5-bundle
           path: |
@@ -527,11 +503,7 @@
 
       - name: Upload auditoria pip
         if: ${{ always() && !inputs.run_tla }}
-<<<<<<< HEAD
-        uses: actions/upload-artifact@ea165f8d65b6e75b540449e92b4886f43607fa02  # pinned (was v4)
-=======
         uses: actions/upload-artifact@330a01c490aca151604b8cf639adc76d48f6c5d4 # pinned (was v4)
->>>>>>> e6897442
         with:
           name: pip-audit
           path: out/pip-audit
@@ -539,11 +511,7 @@
 
       - name: Upload s5-orr evidence
         if: ${{ always() }}
-<<<<<<< HEAD
-        uses: actions/upload-artifact@ea165f8d65b6e75b540449e92b4886f43607fa02  # pinned (was v4)
-=======
         uses: actions/upload-artifact@330a01c490aca151604b8cf639adc76d48f6c5d4 # pinned (was v4)
->>>>>>> e6897442
         with:
           name: s5-orr-evidence
           path: |
