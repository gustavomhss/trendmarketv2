name: S6 Scorecards

on:
  schedule:
    - cron: '0 6 * * *'
  workflow_dispatch:
  pull_request:
    paths:
      - '.github/workflows/s6-scorecards.yml'
      - 'scripts/scorecards/**'
      - 'scripts/watchers/**'
      - 'schemas/**'
      - 's6_validation/**'
      - 'dashboards/grafana/scorecards_quorum_failover_staleness.json'
      - 'docs/scorecards/**'
      - 'Makefile'

concurrency: { group: s6-scorecards-${{ github.ref }}, cancel-in-progress: true }

jobs:
  scorecards:
    runs-on: ubuntu-latest
    timeout-minutes: 20
    env:
      LC_ALL: C.UTF-8
      LANG: C.UTF-8
      PYTHONHASHSEED: '0'
      PYTHONUTF8: '1'
      HYPOTHESIS_PROFILE: ci
      HYPOTHESIS_SEED: '12345'
      REPORT_DIR: out/s6_scorecards
    steps:
      - name: Checkout
        uses: actions/checkout@b4ffde65f46336ab3f3460e4f9d6a7152fb7a3b6

      - name: Set up Python
        uses: actions/setup-python@57ded73d95736b4867d21e0da0f2e054fea0f6e7
        with:
          python-version: '3.11'
          cache: 'pip'

      - name: Upgrade packaging toolchain
        run: |
          python -m pip install --upgrade pip==24.2 setuptools==75.1.0 wheel==0.44.0

      - name: Install Python dependencies
        run: |
          python -m pip install \
            -r requirements.lock \
            ruff==0.6.8 \
            yamllint==1.35.1 \
            pytest==8.3.3 \
            hypothesis==6.103.0 \
            jsonschema==4.23.0

      - name: Install jq
        run: sudo apt-get update && sudo apt-get install -y jq

      - name: Lint YAML
        timeout-minutes: 5
        run: yamllint .

      - name: Ruff lint
        timeout-minutes: 5
        run: ruff scripts/

      - name: Ruff format check
        timeout-minutes: 5
        run: ruff format --check scripts/

      - name: Validate Grafana dashboard structure (jq)
        run: |
          jq -e '
            def has_panel(id; title; expr):
              any(
                .panels[];
                .id == id and
                .title == title and
                .type == "stat" and
                (.targets | length == 1) and
                .targets[0].expr == expr
              );

            (.title == "Scorecards Quorum Failover Staleness") and
            (.time.from == "now-24h") and
            (.time.to == "now") and
            (.templating.list == []) and
            (.schemaVersion == 40) and
            (.version == 1) and
            (.panels | length == 5) and
            has_panel(1; "Quorum Ratio"; "avg(mbp:oracle:quorum_ratio{env=\"prod\"})") and
            has_panel(2; "Failover p95 (s)"; "avg(mbp:oracle:failover_time_p95_s{env=\"prod\"})") and
            has_panel(3; "Staleness p95 (s)"; "avg(mbp:oracle:staleness_p95_ms{env=\"prod\"}) / 1000") and
            has_panel(4; "CDC Lag p95 (s)"; "max(quantile_over_time(0.95, cdc_lag_seconds{env=\"prod\"}[5m]))") and
            has_panel(5; "Divergence (%)"; "avg(mbp:oracle:divergence_p95{env=\"prod\"}) * 100")
<<<<<<< HEAD
          ' dashboards/grafana/scorecards_quorum_failover_staleness.json > /dev/null
=======
          ' dashboards/grafana/scorecards_quorum_failover_staleness.json > /dev/null \
            || { echo 'Dashboard structure mismatch' >&2; exit 1; }
>>>>>>> 11c89f14

      - name: Run pytest
        timeout-minutes: 5
        run: pytest -q

      - name: Validate existing report schema
        run: |
          if [ -f "$REPORT_DIR/report.json" ]; then
            python -m jsonschema --instance "$REPORT_DIR/report.json" --schema schemas/report.schema.json || exit 1
          fi

      - name: UTF-8 and CRLF hygiene
        run: |
          python - <<'PY'
          from pathlib import Path
          import sys

          root = Path('.')
          bad = []
          for path in root.rglob('*'):
            if not path.is_file():
              continue
            if path.suffix not in {'.py', '.json', '.sh', '.md', '.yml', '.yaml'}:
              continue
            data = path.read_bytes()
            try:
              data.decode('utf-8')
            except UnicodeDecodeError:
              bad.append(f"UTF8:{path}")
              continue
            if b'\r' in data:
              bad.append(f"CRLF:{path}")
          if bad:
            for entry in bad:
              print(entry)
            sys.exit(1)
          PY

      - name: Generate S6 scorecards
        timeout-minutes: 5
        run: python scripts/scorecards/s6_scorecards.py

      - name: Upload artifacts
        uses: actions/upload-artifact@89ef406dd8d7e03cde85f3b4a7a6b5483c8f8c7a
        with:
          name: s6-scorecards
          path: ${{ env.REPORT_DIR }}

      - name: Validate generated report schema
        run: python -m jsonschema --instance "$REPORT_DIR/report.json" --schema schemas/report.schema.json

      - name: Evaluate guard status
        run: |
          status=$(cat "$REPORT_DIR/guard_status.txt")
          echo "guard_status=$status" >> $GITHUB_OUTPUT
          if [ "$status" != "PASS" ]; then
            exit 1
          fi
        id: guard

      - name: Publish scorecard summary
        if: always()
        uses: actions/github-script@11c33d7e17af65c2f8f5c38bf6e8f1525ba9a4d3
        with:
          script: |
            const fs = require('fs');
            const path = require('path');

            const reportDir = process.env.REPORT_DIR;
            const commentPath = reportDir ? path.join(reportDir, 'pr_comment.md') : undefined;
            let body = '⚠️ Relatório não encontrado. Veja GITHUB_STEP_SUMMARY para detalhes.';

            if (!reportDir) {
              core.warning('Variável de ambiente REPORT_DIR não definida; usando mensagem padrão.');
            } else {
              try {
                if (fs.existsSync(commentPath)) {
                  body = fs.readFileSync(commentPath, 'utf8');
                }
              } catch (fileError) {
                core.warning(`Falha ao ler comentário gerado: ${fileError.message}`);
              }
            }

<<<<<<< HEAD
            if (context.eventName === 'pull_request') {
=======
            try {
              await github.rest.issues.createComment({
                issue_number: context.issue.number,
                owner: context.repo.owner,
                repo: context.repo.repo,
                body,
              });
            } catch (error) {
              core.warning(`Falha ao criar comentário no PR: ${error.message}`);
            } finally {
>>>>>>> 11c89f14
              try {
                await github.rest.issues.createComment({
                  issue_number: context.issue.number,
                  owner: context.repo.owner,
                  repo: context.repo.repo,
                  body,
                });
              } catch (error) {
                core.warning(`Falha ao publicar comentário do PR: ${error.message}`);
              }
            }

            try {
              core.summary.addHeading('S6 Scorecards');
              core.summary.addRaw(body);
              core.summary.addEOL();
              await core.summary.write();
            } catch (summaryError) {
              core.warning(`Falha ao escrever GITHUB_STEP_SUMMARY: ${summaryError.message}`);
            }<|MERGE_RESOLUTION|>--- conflicted
+++ resolved
@@ -93,12 +93,8 @@
             has_panel(3; "Staleness p95 (s)"; "avg(mbp:oracle:staleness_p95_ms{env=\"prod\"}) / 1000") and
             has_panel(4; "CDC Lag p95 (s)"; "max(quantile_over_time(0.95, cdc_lag_seconds{env=\"prod\"}[5m]))") and
             has_panel(5; "Divergence (%)"; "avg(mbp:oracle:divergence_p95{env=\"prod\"}) * 100")
-<<<<<<< HEAD
-          ' dashboards/grafana/scorecards_quorum_failover_staleness.json > /dev/null
-=======
           ' dashboards/grafana/scorecards_quorum_failover_staleness.json > /dev/null \
             || { echo 'Dashboard structure mismatch' >&2; exit 1; }
->>>>>>> 11c89f14
 
       - name: Run pytest
         timeout-minutes: 5
@@ -183,9 +179,7 @@
               }
             }
 
-<<<<<<< HEAD
             if (context.eventName === 'pull_request') {
-=======
             try {
               await github.rest.issues.createComment({
                 issue_number: context.issue.number,
@@ -196,7 +190,6 @@
             } catch (error) {
               core.warning(`Falha ao criar comentário no PR: ${error.message}`);
             } finally {
->>>>>>> 11c89f14
               try {
                 await github.rest.issues.createComment({
                   issue_number: context.issue.number,
