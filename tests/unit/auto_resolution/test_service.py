import sys
from pathlib import Path

import pytest

ROOT = Path(__file__).resolve().parents[3]
if str(ROOT) not in sys.path:
    sys.path.insert(0, str(ROOT))

from services.auto_resolution.service import (  # noqa: E402
    ALLOWED_AUTO_ROLES,
    ALLOWED_MANUAL_ROLES,
    AutoResolutionService,
    ResolutionConflict,
    ResolutionError,
    TruthSourceSignal,
)


def _service(tmp_path: Path) -> AutoResolutionService:
    audit_path = tmp_path / "out" / "resolve" / "audit.log"
    metrics_path = tmp_path / "out" / "resolve" / "metrics.jsonl"
    return AutoResolutionService(audit_log=audit_path, metrics_log=metrics_path)


def _votes() -> dict:
    return {
        "votes": [
            {"source": "alpha", "verdict": "accepted", "weight": 1.0},
            {"source": "beta", "verdict": "accepted", "weight": 1.0},
            {"source": "gamma", "verdict": "rejected", "weight": 1.0},
        ],
        "divergence_pct": 0.004,
    }


def test_quorum_resolution_success(tmp_path: Path) -> None:
    service = _service(tmp_path)
    record = service.apply(
        event_id="evt-1",
        quorum_votes=_votes(),
        actor="alice",
        role="operator",
        idempotency_key="idem-123456",
        resource_version=0,
    )
    assert record.outcome == "accepted"
    assert record.truth_source_used is False
    assert record.quorum_ok is True
    assert record.resource_version == 1
    assert record.agreement_score == pytest.approx(0.6667, rel=1e-4)

    audit_entries = service.load_audit_entries()
    assert len(audit_entries) == 1
    assert audit_entries[0]["resource_version"] == 1

    metrics_entries = service.load_metrics_entries()
    assert metrics_entries[0]["span"] == "auto_resolve.eval"
    assert metrics_entries[0]["status"] == "success"

    events = service.load_decision_events()
    assert len(events) == 1
    assert events[0]["schema_version"] == 1
    assert events[0]["rule"] == "auto.quorum"
    assert events[0]["decision"] == "accepted"


def test_truth_source_override(tmp_path: Path) -> None:
    service = _service(tmp_path)
    truth = TruthSourceSignal(
        source="trusted_feed",
        verdict="rejected",
        confidence=0.92,
        observed_at="2024-05-01T00:00:00Z",
    )

    record = service.apply(
        event_id="evt-2",
        quorum_votes={
            "votes": [
                {"source": "alpha", "verdict": "accepted", "weight": 1.0},
                {"source": "beta", "verdict": "rejected", "weight": 1.0},
                {"source": "gamma", "verdict": "rejected", "weight": 1.0},
            ],
            "divergence_pct": 0.02,
        },
        actor="bob",
        role="operator",
        idempotency_key="idem-654321",
        truth_source=truth,
        resource_version=0,
    )
    assert record.outcome == "rejected"
    assert record.truth_source_used is True
    assert record.quorum_ok is False  # divergence exceeded threshold

    events = service.load_decision_events()
    assert len(events) == 1
    assert events[0]["truth_source_used"] is True
    assert events[0]["rule"] == "truth_source.trusted_feed"
    assert events[0]["truth_source"]["source"] == "trusted_feed"


def test_quorum_failure_requires_manual_or_truth_source(tmp_path: Path) -> None:
    service = _service(tmp_path)

    with pytest.raises(ResolutionError):
        service.apply(
            event_id="evt-3",
            quorum_votes={"votes": []},
            actor="carol",
            role="operator",
            idempotency_key="idem-abcdef",
            resource_version=0,
        )


def test_manual_override_requires_role_and_evidence(tmp_path: Path) -> None:
    service = _service(tmp_path)

    with pytest.raises(PermissionError):
        service.apply(
            event_id="evt-4",
            quorum_votes=_votes(),
            actor="mallory",
            role="operator",
            idempotency_key="idem-override",
            manual_override="accepted",
            resource_version=0,
        )

    privileged_role = sorted(ALLOWED_MANUAL_ROLES)[0]
    with pytest.raises(ValueError):
        service.apply(
            event_id="evt-4",
            quorum_votes=_votes(),
            actor="dave",
            role=privileged_role,
            idempotency_key="idem-override1",
            manual_override="accepted",
            manual_reason="committee decision",
            resource_version=0,
        )

    record = service.apply(
        event_id="evt-4",
        quorum_votes=_votes(),
        actor="dave",
        role=privileged_role,
        idempotency_key="idem-override2",
        manual_override="accepted",
        manual_reason="committee decision",
        evidence_uri="s3://bucket/proof",
        resource_version=0,
    )
    assert record.outcome == "accepted"
    assert record.manual_override is True
    assert record.truth_source_used is False

    events = service.load_decision_events()
    assert len(events) == 1
    assert events[0]["manual_override"] is True
    assert events[0]["rule"] == "manual.override"


def test_conflict_on_stale_resource_version(tmp_path: Path) -> None:
    service = _service(tmp_path)
    service.apply(
        event_id="evt-5",
        quorum_votes=_votes(),
        actor="erin",
        role="operator",
        idempotency_key="idem-unique",
        resource_version=0,
    )

    with pytest.raises(ResolutionConflict):
        service.apply(
            event_id="evt-5",
            quorum_votes=_votes(),
            actor="erin",
            role="operator",
            idempotency_key="idem-unique-2",
            resource_version=0,
        )


def test_idempotency_returns_same_record(tmp_path: Path) -> None:
    service = _service(tmp_path)
    record = service.apply(
        event_id="evt-6",
        quorum_votes=_votes(),
        actor="zoe",
        role="operator",
        idempotency_key="idem-unique",
        resource_version=0,
    )

    repeat = service.apply(
        event_id="evt-6",
        quorum_votes={
            "votes": [
                {"source": "alpha", "verdict": "rejected", "weight": 1.0},
                {"source": "beta", "verdict": "rejected", "weight": 1.0},
                {"source": "gamma", "verdict": "rejected", "weight": 1.0},
            ],
            "divergence_pct": 0.001,
        },
        actor="zoe",
        role="operator",
        idempotency_key="idem-unique",
        resource_version=0,
    )
    assert repeat is record

    with pytest.raises(ResolutionError):
        service.apply(
            event_id="evt-7",
            quorum_votes=_votes(),
            actor="zoe",
            role="operator",
            idempotency_key="idem-unique",
<<<<<<< HEAD
        )

    events = service.load_decision_events()
    assert len(events) == 1
=======
            resource_version=0,
        )
>>>>>>> 9e94c12d
<|MERGE_RESOLUTION|>--- conflicted
+++ resolved
@@ -220,12 +220,8 @@
             actor="zoe",
             role="operator",
             idempotency_key="idem-unique",
-<<<<<<< HEAD
-        )
-
-    events = service.load_decision_events()
-    assert len(events) == 1
-=======
-            resource_version=0,
-        )
->>>>>>> 9e94c12d
+            resource_version=0,
+        )
+
+    events = service.load_decision_events()
+    assert len(events) == 1