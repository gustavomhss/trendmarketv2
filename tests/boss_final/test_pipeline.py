--- conflicted
+++ resolved
@@ -1,10 +1,7 @@
-<<<<<<< HEAD
 from __future__ import annotations
 
 import json
 from decimal import Decimal
-=======
->>>>>>> d592f793
 from pathlib import Path
 
 import pytest
@@ -22,7 +19,6 @@
     pass
 
 
-<<<<<<< HEAD
 def _stage_entry(stage: str, status: str, score: Decimal) -> dict[str, object]:
     formatted = score.quantize(Decimal("0.0001"))
     return {
@@ -32,7 +28,6 @@
         "formatted_score": f"{formatted}",
         "generated_at": "2024-01-01T00:00:00Z",
     }
-=======
 def _payload(stage: str, status: str, notes: str) -> pipeline.StagePayload:
     raw = {
         "schema_version": pipeline.SCHEMA_VERSION,
@@ -49,13 +44,11 @@
         "metadata": {"stage": stage},
     }
     return pipeline.StagePayload(stage=stage, status=status, notes=notes, raw=raw)
->>>>>>> d592f793
 
 
 @given(st.lists(st.booleans(), min_size=len(pipeline.STAGES), max_size=len(pipeline.STAGES)))
 @hp_settings(profile="ci")
 @seed(12345)
-<<<<<<< HEAD
 def test_compute_summary_propagates_failures(statuses: list[bool]) -> None:
     entries = []
     for stage, ok in zip(pipeline.STAGES, statuses, strict=True):
@@ -84,7 +77,6 @@
     monkeypatch.setattr(pipeline, "OUTPUT_DIR", output_dir)
 
     pipeline.write_outputs(report_with_bundle, stages, summary, bundle_hash)
-=======
 def test_build_report_reflects_failures(statuses: list[bool]) -> None:
     stage_payloads: list[pipeline.StagePayload] = []
     for stage, ok in zip(pipeline.STAGES, statuses, strict=True):
@@ -110,21 +102,16 @@
     monkeypatch.setattr(pipeline, "OUTPUT_DIR", output_dir)
 
     bundle_hash = pipeline.write_outputs(report, stage_payloads)
->>>>>>> d592f793
 
     badge = (output_dir / "badge.svg").read_text(encoding="utf-8")
     dag = (output_dir / "dag.svg").read_text(encoding="utf-8")
     guard = (output_dir / "guard_status.txt").read_text(encoding="utf-8")
-<<<<<<< HEAD
     pr_comment = (output_dir / "pr_comment.md").read_text(encoding="utf-8")
-=======
     bundle = (output_dir / "bundle.sha256").read_text(encoding="utf-8").strip()
->>>>>>> d592f793
 
     assert "Q1 PASS" in badge
     for stage in pipeline.STAGES:
         assert stage.upper() in dag
-<<<<<<< HEAD
     assert guard.strip() == "PASS"
     assert bundle_hash in pr_comment
 
@@ -141,7 +128,6 @@
     monkeypatch.setattr(pipeline, "OUTPUT_DIR", output_dir)
 
     pipeline.write_outputs(report_with_bundle, stages, summary, bundle_hash)
-=======
     assert guard == "PASS\n"
     assert bundle == bundle_hash
 
@@ -155,7 +141,6 @@
     monkeypatch.setattr(pipeline, "OUTPUT_DIR", output_dir)
 
     pipeline.write_outputs(report, stage_payloads)
->>>>>>> d592f793
 
     guard = (output_dir / "guard_status.txt").read_text(encoding="utf-8").strip()
     badge = (output_dir / "badge.svg").read_text(encoding="utf-8")
@@ -174,8 +159,5 @@
 
     with pytest.raises(pipeline.AggregationFailure) as excinfo:
         pipeline.load_stage("s1")
-<<<<<<< HEAD
     assert excinfo.value.code == "STAGE-MISSING"
-=======
-    assert "BOSS-E-STAGE-RESULT-MISSING" in str(excinfo.value)
->>>>>>> d592f793
+    assert "BOSS-E-STAGE-RESULT-MISSING" in str(excinfo.value)