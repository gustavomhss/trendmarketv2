--- conflicted
+++ resolved
@@ -1,10 +1,7 @@
 # TrendMarketV2 — Observabilidade (CRD-8)
 
 ## Como tornar real
-<<<<<<< HEAD
-=======
 
->>>>>>> d66018f0
 1. Configure os **secrets** no repositório/ambiente: `PROM_URL`, `APM_URL`, `GRAFANA_URL`, `LOKI_URL`, `OTEL_URL`, `SLACK_WEBHOOK_URL`, `L2_ENDPOINT` (opcional), `L2_WALLET`, `L2_PRIVATE_KEY`, `WORM_BUCKET`, `WORM_REGION`.
 2. Torne o job **MBP S2 ORR** obrigatório na proteção de branch `main`.
 3. Garanta os dashboards no Grafana com UIDs `dec-perf-ovw`, `mbp-e2e-span`, `fe-rum-core` apontando para as fontes declaradas nos seeds.
@@ -24,17 +21,6 @@
 ```
 
 ### Contrato do EVID (evidence directory)
-<<<<<<< HEAD
-Precedência: **Ambiente (EVID)** → **Flag CLI (--out/--evidence)** → **Default** (`out/orr_gatecheck/evidence`).
-Todos os scripts aceitam `--out`/`--evidence` e respeitam `EVID` se definido.
-
-## Tempo-alvo de publicação on-chain
-- **SLO:** publicar `merkle_root` + `bundle.sha256` em ≤ 5 minutos após `STATUS: PASS`.
-- **Fallback:** utilizar Base Sepolia em modo `--dry-run` + WORM até que `L2_ENDPOINT`/wallet estejam ativos.
-- **Procedimento real:** executar `bash scripts/provenance/publish_root.sh --evidence out/orr_gatecheck/evidence` sem `--dry-run` com as variáveis `L2_*` presentes.
-
-## Como rodar o pipeline
-=======
 
 Precedência: **Ambiente (`EVID`)** → **Flag CLI (`--out`/`--evidence`)** → **Default** (`out/orr_gatecheck/evidence`).
 Todos os scripts aceitam `--out`/`--evidence` e respeitam `EVID` se definido.
@@ -47,30 +33,12 @@
 
 ## Como rodar o pipeline
 
->>>>>>> d66018f0
 1. Execute localmente: `bash scripts/orr_all.sh --seed-dir seeds`.
 2. Confira `out/orr_gatecheck/evidence/spec_check.txt` (esperado `RESULT=PASS`).
 3. Inspecione `out/orr_gatecheck/evidence/analysis/index.html` para o índice de evidências (botão “Copiar comando”).
 4. O bundle completo e hashes ficam em `out/orr_gatecheck/evidence/` e `out/sim/` (SimCity fast + nightly).
 
 ## CI — GitHub Actions
-<<<<<<< HEAD
-- Workflow: `.github/workflows/_mbp-s2-orr.yml` (job **MBP S2 ORR**).
-- Passos chave: dependências mínimas → `bash scripts/orr_all.sh` → validação `spec_check.txt` → artefato `orr-evidence` → comentário estruturado com hashes, merkle e links.
-- Shellcheck roda de forma advisory (não bloqueia).
-
-## Estrutura útil
-- `docs/spec/SPEC.md` — especificação Lamport-style (INV1..INV5, LF1..LF2).
-- `docs/mbp/sprint-2/` — resultados, manifesto de políticas e orçamento de cardinalidade.
-- `configs/policies/` — composição de políticas (`project < env < mbp_s2`).
-- `scripts/` — automações determinísticas (analysis, hooks, provenance, simulações, ORR).
-- `sim/scenarios/` — cenários SimCity Sprint 2.
-- `seeds/` — sementes versionadas por domínio para garantir reproducibilidade.
-
-## Após merge
-- Proteja `main` exigindo o job **MBP S2 ORR**.
-- Gere tag pós-ORR se necessário seguindo o plano trimestral.
-=======
 
 * Workflow: `.github/workflows/_mbp-s2-orr.yml` (job **MBP S2 ORR**).
 * Passos chave: dependências mínimas → `bash scripts/orr_all.sh` → validação `spec_check.txt` → artefato `orr-evidence` → comentário estruturado com hashes, merkle e links.
@@ -88,5 +56,4 @@
 ## Após merge
 
 * Proteja `main` exigindo o job **MBP S2 ORR**.
-* Gere tag pós-ORR se necessário seguindo o plano trimestral.
->>>>>>> d66018f0
+* Gere tag pós-ORR se necessário seguindo o plano trimestral.