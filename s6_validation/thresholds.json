--- conflicted
+++ resolved
@@ -27,13 +27,10 @@
     }
   },
   "timestamp_utc": "2024-09-01T06:00:00Z",
-<<<<<<< HEAD
   "version": 1
-=======
   "quorum_ratio": 0.6667,
   "failover_time_p95_s": 60.0,
   "staleness_p95_s": 30.0,
   "cdc_lag_p95_s": 120.0,
   "divergence_pct": 1.0
->>>>>>> e7fa1692
 }