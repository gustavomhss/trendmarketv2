# Sprint 6 Validation Inputs

The `s6_validation` bundle is the canonical source for the Sprint 6 scorecard gate. It is governed by the Sprint 6 (Q1) specification and supporting scorecard runbook; changes must follow the contracts and governance in §§2, 4, 9, and 10 of the spec and the automation workflow documented in `docs/scorecards/S6_SCORECARDS.md`.

## Fixtures and their purpose (§§2, 3, 4)

- **`thresholds.json`** – Declares the guard-rail contract for every monitored metric (identifier, comparator, target, units, remediation note). The scorecard job uses it as the DbC reference when deciding PASS/FAIL.
- **`metrics_static.json`** – Provides the deterministic measurement sample that is compared against the thresholds. Scorecard outputs (`report.json`, `report.md`, badges, guard status) are derived solely from this snapshot.

The metric list and semantics must stay aligned between the two fixtures and in the order mandated by the spec (quorum ratio, failover P95, staleness P95, CDC lag P95, divergence percentage).

## Schema contracts and versioning (§§2, 5, 7)

- Each fixture must declare `version: 1` and validate against the Draft‑07 schemas under `schemas/thresholds.schema.json` and `schemas/metrics.schema.json`.
- Raising the schema version requires adding/updating the corresponding schema file, extending the regression coverage, and updating the Sprint 6 specification and runbook so downstream automation can adopt the change in lockstep.

## Regeneration workflow (§§4, 5, 9, 10; Runbook §2)

<<<<<<< HEAD
1. Edit the JSON fixtures in a feature branch, keeping identifiers stable unless the spec introduces a new metric.
2. Format them deterministically (`python -m json.tool --sort-keys`) to preserve canonical ordering and UTF‑8 newline encoding.
3. Validate against the schemas:
=======
| File | Purpose |
| --- | --- |
| `thresholds.json` | Declares the contract for each monitored metric (identifier, ordering, comparator, target value, units and the remediation note that the on-call follows when the metric fails). These entries define the structure that downstream reports must respect when presenting scorecards. |
| `metrics_static.json` | Captures the latest approved measurements that are compared against the thresholds. Each record mirrors a thresholded metric, providing the collected value, unit, sampling window and sample size used by the deterministically generated report. |

## Schemas and versioning

- Both files conform to Draft-07 JSON Schemas committed under `schemas/thresholds.schema.json` and `schemas/metrics.schema.json`.
- Validation in CI and local runs relies on the upstream [`jsonschema`](https://pypi.org/project/jsonschema/) package pinned at `4.23.0` (see `requirements.lock`).
- The `schema_version` field in each document tracks compatibility. The current bundle is on version `1`. Any change that bumps this value requires an accompanying schema migration note in the scorecards documentation and alignment with the specification above.
- Timestamps (`generated_at`, `collected_at`) use RFC 3339 and should reflect the source extraction moment.

## Update workflow

1. Propose the content edits inside a dedicated branch; keep metric identifiers stable unless the spec introduces new ones.
2. Format each JSON via `python -m json.tool --sort-keys <file>` (or an equivalent formatter) so keys remain canonical, UTF-8 encoded and terminated by a single trailing newline.
3. Validate the files against their schemas:
>>>>>>> f7953c68
   ```bash
   python -m jsonschema --instance s6_validation/thresholds.json --schema schemas/thresholds.schema.json
   python -m jsonschema --instance s6_validation/metrics_static.json --schema schemas/metrics.schema.json
   ```
4. Rebuild the scorecard bundle:
   ```bash
   make s6-scorecards
   scripts/watchers/s6_scorecard_guard.sh
   ```
   This reruns `python scripts/scorecards/s6_scorecards.py`, regenerates `out/s6_scorecards/*`, and enforces the guard defined in the spec and runbook.
5. Attach the refreshed artifacts (including `bundle.sha256`) to the PR so reviewers can verify determinism.

## Review and governance policy (§§2, 4, 9, 10; Runbook §§3-4)

- Every change must ship in a PR that keeps both fixtures synchronized and includes regenerated outputs with green CI.
- Review requires at least one scorecard maintainer and one observability reviewer. Approvers verify schema compliance, rationale for metric/threshold adjustments, guard status, and SHA updates for any automation touched.
- PR descriptions must reference the relevant Sprint 6 spec sections that justify the change and link evidence from the regenerated bundle.

## Determinism requirements (§§2, 4, 9)

- Store fixtures as UTF‑8 without BOM, with exactly one trailing newline.
- Serialize objects with sorted keys (`sort_keys=True`) and keep metric arrays ordered as defined by the spec.
- Regenerated artifacts must be byte-for-byte stable apart from approved timestamps so the canonical SHA-256 hash (`bundle.sha256`) remains reproducible across reruns.
- Never hand-edit files under `out/`; rely on the regeneration workflow so CI can replay the job deterministically.<|MERGE_RESOLUTION|>--- conflicted
+++ resolved
@@ -16,11 +16,9 @@
 
 ## Regeneration workflow (§§4, 5, 9, 10; Runbook §2)
 
-<<<<<<< HEAD
 1. Edit the JSON fixtures in a feature branch, keeping identifiers stable unless the spec introduces a new metric.
 2. Format them deterministically (`python -m json.tool --sort-keys`) to preserve canonical ordering and UTF‑8 newline encoding.
 3. Validate against the schemas:
-=======
 | File | Purpose |
 | --- | --- |
 | `thresholds.json` | Declares the contract for each monitored metric (identifier, ordering, comparator, target value, units and the remediation note that the on-call follows when the metric fails). These entries define the structure that downstream reports must respect when presenting scorecards. |
@@ -38,7 +36,6 @@
 1. Propose the content edits inside a dedicated branch; keep metric identifiers stable unless the spec introduces new ones.
 2. Format each JSON via `python -m json.tool --sort-keys <file>` (or an equivalent formatter) so keys remain canonical, UTF-8 encoded and terminated by a single trailing newline.
 3. Validate the files against their schemas:
->>>>>>> f7953c68
    ```bash
    python -m jsonschema --instance s6_validation/thresholds.json --schema schemas/thresholds.schema.json
    python -m jsonschema --instance s6_validation/metrics_static.json --schema schemas/metrics.schema.json
