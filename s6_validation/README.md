# Sprint 6 Validation Fixtures

This directory stores the immutable inputs that back the Sprint 6 scorecard gate defined in the [Sprint 6 (Q1) specification](../docs/DNA/quarters/Q1/Sprint%206%20(Q1).md). The spec’s governance rules (§2, §9, §12) require these fixtures to remain deterministic, schema-valid, and reviewable so every rerun of the scorecard pipeline yields the same bundle hash and PASS/FAIL verdict.

<<<<<<< HEAD
## Schema contracts and versions
- Both files must comply with their Draft-07 JSON Schemas and declare `version: 1`, matching the v1 contracts referenced by the Sprint 6 specification.【F:docs/DNA/quarters/Q1/Sprint 6 (Q1).md†L65-L123】【F:s6_validation/thresholds.json†L1-L22】【F:s6_validation/metrics_static.json†L1-L20】
- Introducing a new schema version requires an accompanying schema update under `schemas/`, validation coverage, and explicit mention in the sprint scorecard documentation per the governance policy.【F:docs/DNA/quarters/Q1/Sprint 6 (Q1).md†L65-L123】【F:docs/scorecards/S6_SCORECARDS.md†L1-L40】
=======
## Fixture summary
# Sprint 6 Validation Inputs
>>>>>>> e7fa1692

The `s6_validation` bundle is the canonical source for the Sprint 6 scorecard gate. It is governed by the Sprint 6 (Q1) specification and supporting scorecard runbook; changes must follow the contracts and governance in §§2, 4, 9, and 10 of the spec and the automation workflow documented in `docs/scorecards/S6_SCORECARDS.md`.

## Fixtures and their purpose (§§2, 3, 4)

- **`thresholds.json`** – Declares the guard-rail contract for every monitored metric (identifier, comparator, target, units, remediation note). The scorecard job uses it as the DbC reference when deciding PASS/FAIL.
- **`metrics_static.json`** – Provides the deterministic measurement sample that is compared against the thresholds. Scorecard outputs (`report.json`, `report.md`, badges, guard status) are derived solely from this snapshot.

The metric list and semantics must stay aligned between the two fixtures and in the order mandated by the spec (quorum ratio, failover P95, staleness P95, CDC lag P95, divergence percentage).

## Schema contracts and versioning (§§2, 5, 7)

- Each fixture must declare `version: 1` and validate against the Draft‑07 schemas under `schemas/thresholds.schema.json` and `schemas/metrics.schema.json`.
- Raising the schema version requires adding/updating the corresponding schema file, extending the regression coverage, and updating the Sprint 6 specification and runbook so downstream automation can adopt the change in lockstep.

## Regeneration workflow (§§4, 5, 9, 10; Runbook §2)

1. Edit the JSON fixtures in a feature branch, keeping identifiers stable unless the spec introduces a new metric.
2. Format them deterministically (`python -m json.tool --sort-keys`) to preserve canonical ordering and UTF‑8 newline encoding.
3. Validate against the schemas:
| File | Purpose |
| --- | --- |
| `thresholds.json` | Declares the contract for each monitored metric—identifier, order, comparator, target value, unit, and remediation pointer—that the scorecard evaluates on every run. |
| `metrics_static.json` | Provides the deterministic observed values that the offline pipeline compares against the thresholds to render the scorecard outputs (`report.json`, `report.md`, badges, guard files). |

Both files must advance in lockstep so that downstream automation receives a coherent snapshot of targets and sampled measurements.

## Schema contracts and versions

- Each JSON document declares `schema_version: 1` and must validate against the Draft-07 schemas under `schemas/thresholds.schema.json` and `schemas/metrics.schema.json` respectively.
- Bumping the schema version requires a paired schema update, refreshed validation coverage, and documentation of the contract change in the Sprint 6 scorecard runbook before merge.
- Timestamps (`generated_at`, `collected_at`) must use RFC 3339 to satisfy the provenance rules in the specification.
- Both files conform to Draft-07 JSON Schemas committed under `schemas/thresholds.schema.json` and `schemas/metrics.schema.json`.
<<<<<<< HEAD
- The `version` field in each document tracks compatibility. The current bundle is on version `1`. Any change that bumps this value requires an accompanying schema migration note in the scorecards documentation and alignment with the specification above.
=======
- Validation in CI and local runs relies on the upstream [`jsonschema`](https://pypi.org/project/jsonschema/) package pinned at `4.23.0` (see `requirements.lock`).
- The `schema_version` field in each document tracks compatibility. The current bundle is on version `1`. Any change that bumps this value requires an accompanying schema migration note in the scorecards documentation and alignment with the specification above.
>>>>>>> e7fa1692
- Timestamps (`generated_at`, `collected_at`) use RFC 3339 and should reflect the source extraction moment.

## Regenerating the bundle

1. Format both JSON files with a canonical, sorted-keys serializer (for example, `python -m json.tool --sort-keys`) to preserve byte ordering.
2. Validate them against their schemas:
   ```bash
   python -m jsonschema --instance s6_validation/thresholds.json --schema schemas/thresholds.schema.json
   python -m jsonschema --instance s6_validation/metrics_static.json --schema schemas/metrics.schema.json
   ```
3. Rebuild the scorecard artefacts:
4. Rebuild the scorecard bundle:
   ```bash
   make s6-scorecards
   scripts/watchers/s6_scorecard_guard.sh
   ```
   The `make` target calls `python scripts/scorecards/s6_scorecards.py`, regenerating `out/s6_scorecards/` (including `bundle.sha256`). The watcher asserts the guard described in the Sprint 6 spec and must pass before publishing changes.
4. Attach the refreshed artefacts from `out/s6_scorecards/` to the PR description so reviewers can compare hashes and reports.

## Review and governance policy

- Follow the Sprint 6 governance workflow: at least one scorecard maintainer and one Observability reviewer must approve changes touching this directory, confirming schema validity, regenerated artefacts, and alignment with the spec’s targets.
- Every PR must cite the relevant Sprint 6 spec clauses motivating the change (new threshold, refreshed metric sample, etc.) and include evidence of the passing guard run.
- Workflow or automation updates (for example, GitHub Actions, watchers) must keep their SHA pins in sync with `actions.lock`, per the locked-by-SHA policy referenced in the spec.

## Determinism checklist

- Encode JSON as UTF-8 without BOM, include exactly one trailing newline, and keep object keys sorted to maintain the canonical hash referenced by CI.
- Keep arrays ordered by the `order` field so `thresholds.json` and `metrics_static.json` stay aligned.
- Never hand-edit artefacts under `out/`; always regenerate them with the commands above.
- When running locally outside the Makefile, export deterministic environment variables to mirror CI:
  ```bash
  PYTHONHASHSEED=0 PYTHONUTF8=1 HYPOTHESIS_PROFILE=ci HYPOTHESIS_SEED=12345 python scripts/scorecards/s6_scorecards.py
  ```
  This reproduces the same bundle hash expected by the Sprint 6 governance checks.
   This reruns `python scripts/scorecards/s6_scorecards.py`, regenerates `out/s6_scorecards/*`, and enforces the guard defined in the spec and runbook.
5. Attach the refreshed artifacts (including `bundle.sha256`) to the PR so reviewers can verify determinism.

## Review and governance policy (§§2, 4, 9, 10; Runbook §§3-4)

- Every change must ship in a PR that keeps both fixtures synchronized and includes regenerated outputs with green CI.
- Review requires at least one scorecard maintainer and one observability reviewer. Approvers verify schema compliance, rationale for metric/threshold adjustments, guard status, and SHA updates for any automation touched.
- PR descriptions must reference the relevant Sprint 6 spec sections that justify the change and link evidence from the regenerated bundle.

## Determinism requirements (§§2, 4, 9)

- Store fixtures as UTF‑8 without BOM, with exactly one trailing newline.
- Serialize objects with sorted keys (`sort_keys=True`) and keep metric arrays ordered as defined by the spec.
- Regenerated artifacts must be byte-for-byte stable apart from approved timestamps so the canonical SHA-256 hash (`bundle.sha256`) remains reproducible across reruns.
- Never hand-edit files under `out/`; rely on the regeneration workflow so CI can replay the job deterministically.<|MERGE_RESOLUTION|>--- conflicted
+++ resolved
@@ -2,14 +2,11 @@
 
 This directory stores the immutable inputs that back the Sprint 6 scorecard gate defined in the [Sprint 6 (Q1) specification](../docs/DNA/quarters/Q1/Sprint%206%20(Q1).md). The spec’s governance rules (§2, §9, §12) require these fixtures to remain deterministic, schema-valid, and reviewable so every rerun of the scorecard pipeline yields the same bundle hash and PASS/FAIL verdict.
 
-<<<<<<< HEAD
 ## Schema contracts and versions
 - Both files must comply with their Draft-07 JSON Schemas and declare `version: 1`, matching the v1 contracts referenced by the Sprint 6 specification.【F:docs/DNA/quarters/Q1/Sprint 6 (Q1).md†L65-L123】【F:s6_validation/thresholds.json†L1-L22】【F:s6_validation/metrics_static.json†L1-L20】
 - Introducing a new schema version requires an accompanying schema update under `schemas/`, validation coverage, and explicit mention in the sprint scorecard documentation per the governance policy.【F:docs/DNA/quarters/Q1/Sprint 6 (Q1).md†L65-L123】【F:docs/scorecards/S6_SCORECARDS.md†L1-L40】
-=======
 ## Fixture summary
 # Sprint 6 Validation Inputs
->>>>>>> e7fa1692
 
 The `s6_validation` bundle is the canonical source for the Sprint 6 scorecard gate. It is governed by the Sprint 6 (Q1) specification and supporting scorecard runbook; changes must follow the contracts and governance in §§2, 4, 9, and 10 of the spec and the automation workflow documented in `docs/scorecards/S6_SCORECARDS.md`.
 
@@ -43,12 +40,9 @@
 - Bumping the schema version requires a paired schema update, refreshed validation coverage, and documentation of the contract change in the Sprint 6 scorecard runbook before merge.
 - Timestamps (`generated_at`, `collected_at`) must use RFC 3339 to satisfy the provenance rules in the specification.
 - Both files conform to Draft-07 JSON Schemas committed under `schemas/thresholds.schema.json` and `schemas/metrics.schema.json`.
-<<<<<<< HEAD
 - The `version` field in each document tracks compatibility. The current bundle is on version `1`. Any change that bumps this value requires an accompanying schema migration note in the scorecards documentation and alignment with the specification above.
-=======
 - Validation in CI and local runs relies on the upstream [`jsonschema`](https://pypi.org/project/jsonschema/) package pinned at `4.23.0` (see `requirements.lock`).
 - The `schema_version` field in each document tracks compatibility. The current bundle is on version `1`. Any change that bumps this value requires an accompanying schema migration note in the scorecards documentation and alignment with the specification above.
->>>>>>> e7fa1692
 - Timestamps (`generated_at`, `collected_at`) use RFC 3339 and should reflect the source extraction moment.
 
 ## Regenerating the bundle
