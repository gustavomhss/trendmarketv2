--- conflicted
+++ resolved
@@ -1,6 +1,3 @@
-<<<<<<< HEAD
-{"version":1,"quorum_ratio":0.92,"failover_time_p95_s":7.8,"staleness_p95_s":12.0,"cdc_lag_p95_s":45.0,"divergence_pct":0.4}
-=======
 {
   "version": 1,
   "timestamp_utc": "2024-09-01T05:55:00Z",
@@ -36,5 +33,4 @@
       "window": "quarter_to_date"
     }
   }
-}
->>>>>>> 70c1ecc1
+}