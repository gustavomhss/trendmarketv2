--- conflicted
+++ resolved
@@ -131,12 +131,9 @@
     ) -> None:
         self.audit_log = audit_log
         self.audit_log.parent.mkdir(parents=True, exist_ok=True)
-<<<<<<< HEAD
         self.decision_log = self.audit_log.parent / "resolve_decisions.jsonl"
-=======
         metrics_path = metrics_log or audit_log.parent / "metrics.jsonl"
         self.metrics = AutoResolutionMetrics(metrics_path)
->>>>>>> 9e94c12d
         self.quorum_threshold = quorum_threshold
         self.truth_confidence_threshold = truth_confidence_threshold
         self.divergence_threshold = divergence_threshold
@@ -476,7 +473,6 @@
         manual_reason: Optional[str],
         evidence_uri: Optional[str],
     ) -> None:
-<<<<<<< HEAD
         ts_iso = time.strftime("%Y-%m-%dT%H:%M:%SZ", time.gmtime(record.decided_at))
         event = self._build_decision_event(
             ts_iso=ts_iso,
@@ -489,9 +485,7 @@
         )
         self._write_decision_event(event)
         payload = {
-=======
         payload: MutableMapping[str, object] = {
->>>>>>> 9e94c12d
             "event_id": record.event_id,
             "quorum_votes": [dict(vote) for vote in votes],
             "truth_source": asdict(truth_source) if truth_source else None,
@@ -567,7 +561,6 @@
         ratio = support / total_weight
         return ratio >= self.quorum_threshold
 
-<<<<<<< HEAD
     def _build_decision_event(
         self,
         *,
@@ -622,7 +615,6 @@
     def _majority_accepts(self, votes: Sequence[str]) -> bool:
         support = sum(1 for vote in votes if vote == "accepted")
         return support >= (len(votes) - support)
-=======
     def _majority_outcome(self, votes: Sequence[Mapping[str, object]]) -> str:
         support = sum(float(vote.get("weight", 0.0)) for vote in votes if vote.get("verdict") == "accepted")
         total = sum(float(vote.get("weight", 0.0)) for vote in votes)
@@ -637,7 +629,6 @@
             float(vote.get("weight", 0.0)) for vote in votes if vote.get("verdict") == verdict
         )
         return aligned / total_weight
->>>>>>> 9e94c12d
 
     def _enforce_role(self, role: str, allowed: Iterable[str], *, action: str) -> None:
         if role not in allowed:
