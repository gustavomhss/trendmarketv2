--- conflicted
+++ resolved
@@ -31,11 +31,8 @@
     ALLOWED_MANUAL_ROLES,
     AutoResolutionMetrics,
     AutoResolutionService,
-<<<<<<< HEAD
     RESOLVE_DECISION_SCHEMA_VERSION,
-=======
     ResolutionConflict,
->>>>>>> 9e94c12d
     ResolutionError,
     ResolutionRecord,
     TruthSourceSignal,
@@ -49,12 +46,9 @@
     "ALLOWED_MANUAL_ROLES",
     "AutoResolutionMetrics",
     "AutoResolutionService",
-<<<<<<< HEAD
     "RESOLVE_DECISION_SCHEMA_VERSION",
-=======
     "AutoResolutionTelemetry",
     "ResolutionConflict",
->>>>>>> 9e94c12d
     "ResolutionError",
     "ResolutionRecord",
     "TruthSourceSignal",
