--- conflicted
+++ resolved
@@ -36,10 +36,7 @@
       # W-OBS-003 — CDC lag
       - alert: OBS_CDC_Lag_Warn
         expr: max by (stream) (cdc_lag_seconds{service="trendmarket-amm"}) > 10
-<<<<<<< HEAD
-=======
         expr: max by (stream) (cdc_lag_seconds) > 10
->>>>>>> e7ff3ba8
         for: 10m
         labels:
           severity: warn
@@ -50,10 +47,7 @@
 
       - alert: OBS_CDC_Lag_Crit
         expr: max by (stream) (cdc_lag_seconds{service="trendmarket-amm"}) > 30
-<<<<<<< HEAD
-=======
         expr: max by (stream) (cdc_lag_seconds) > 30
->>>>>>> e7ff3ba8
         for: 5m
         labels:
           severity: critical
@@ -86,10 +80,7 @@
       # W-OBS-005 — cobertura de hooks
       - alert: OBS_Hook_Coverage_Low
         expr: min by (env) (hook_coverage_ratio{env=~".+"}) < 0.95
-<<<<<<< HEAD
-=======
         expr: hook_coverage_ratio < 0.95
->>>>>>> e7ff3ba8
         for: 30m
         labels:
           severity: warn
@@ -140,9 +131,6 @@
           team: ce
         annotations:
           summary: "Synthetic OK ratio abaixo de 99%"
-<<<<<<< HEAD
-          description: "Prober sintético reportou sucesso <99% na janela."
-=======
           description: "Prober sintético reportou sucesso <99% na janela."
 - name: a110_observability
   rules:
@@ -271,5 +259,4 @@
       team: ce
     annotations:
       summary: "Synthetic prober com sucesso <99%"
-      description: "O ratio de sucesso do prober sintético caiu abaixo de 99% por 10m. Investigar regressões em /health ou rotas críticas."
->>>>>>> e7ff3ba8
+      description: "O ratio de sucesso do prober sintético caiu abaixo de 99% por 10m. Investigar regressões em /health ou rotas críticas."