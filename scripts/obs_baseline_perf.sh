--- conflicted
+++ resolved
@@ -1,7 +1,6 @@
 #!/usr/bin/env bash
 set -euo pipefail
 
-<<<<<<< HEAD
 EVI="out/obs_gatecheck/evidence"
 mkdir -p "$EVI"
 
@@ -466,7 +465,6 @@
 fi
 
 echo BASELINE_OK
-=======
 SCRIPT_DIR="$(cd "$(dirname "${BASH_SOURCE[0]}")" && pwd)"
 ROOT="$SCRIPT_DIR/.."
 EVI="$ROOT/out/obs_gatecheck/evidence"
@@ -612,5 +610,4 @@
   REASONS=$(jq -r '.violations | join("; ")' "$OUTPUT")
   echo "BASELINE_FAIL: ${REASONS}" >&2
   exit 1
-fi
->>>>>>> bce35769
+fi