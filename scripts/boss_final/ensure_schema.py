--- conflicted
+++ resolved
@@ -28,13 +28,8 @@
 
 
 @lru_cache(maxsize=1)
-<<<<<<< HEAD
-def _load_schema_definition() -> dict[str, Any]:
-    """Load the Boss Final JSON Schema definition from known locations."""
-=======
 def _load_schema_definition() -> tuple[dict[str, Any], pathlib.Path]:
     """Locate and load the Boss Final JSON Schema."""
->>>>>>> 6215173f
 
     errors: list[str] = []
     for path in _SCHEMA_CANDIDATES:
@@ -42,12 +37,10 @@
             errors.append(f"{path} (missing)")
             continue
         try:
-<<<<<<< HEAD
             return json.loads(path.read_text(encoding="utf-8"))
         except json.JSONDecodeError:
             continue
     return {}
-=======
             data = json.loads(path.read_text(encoding="utf-8"))
         except json.JSONDecodeError as exc:
             errors.append(f"{path} (invalid JSON: {exc})")
@@ -57,22 +50,18 @@
     raise FileNotFoundError(
         "Boss Final schema not found; checked: " + joined
     )
->>>>>>> 6215173f
 
 
 @lru_cache(maxsize=1)
 def expected_schema_id() -> str:
     """Return the canonical schema identifier enforced by the JSON Schema."""
 
-<<<<<<< HEAD
     data = _load_schema_definition()
-=======
     try:
         data, _ = _load_schema_definition()
     except FileNotFoundError:
         return "boss_final.report@v1"
 
->>>>>>> 6215173f
     schema_node = data.get("properties", {}).get("schema", {})
     const_value = schema_node.get("const")
     if isinstance(const_value, str) and const_value.strip():
@@ -150,7 +139,6 @@
 
 
 def expected_schema_version() -> int:
-<<<<<<< HEAD
     """Return the canonical schema version declared by the JSON Schema."""
 
     data = _load_schema_definition()
@@ -161,7 +149,6 @@
     if isinstance(const_value, str) and const_value.isdigit():
         return int(const_value)
     enum_values = version_node.get("enum")
-=======
     """Expose the default schema version derived from the schema identifier."""
     try:
         data, _ = _load_schema_definition()
@@ -179,22 +166,18 @@
             pass
 
     enum_values = schema_version_node.get("enum")
->>>>>>> 6215173f
     if isinstance(enum_values, list):
         for item in enum_values:
             if isinstance(item, int):
                 return item
-<<<<<<< HEAD
             if isinstance(item, str) and item.isdigit():
                 return int(item)
-=======
             if isinstance(item, str):
                 try:
                     return int(item.strip())
                 except ValueError:
                     continue
 
->>>>>>> 6215173f
     return _schema_version_default()
 
 
