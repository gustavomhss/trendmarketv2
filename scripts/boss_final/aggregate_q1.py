#!/usr/bin/env python3
from __future__ import annotations

import hashlib
import json
from dataclasses import dataclass
from datetime import datetime, timezone
<<<<<<< HEAD
from pathlib import Path
from typing import Dict, List
=======
from hashlib import sha256
from pathlib import Path
from typing import Dict, List, Sequence
>>>>>>> e2e6e3b7

BASE_DIR = Path(__file__).resolve().parents[2]
STAGES_DIR = BASE_DIR / "out" / "q1_boss_final" / "stages"
OUTPUT_DIR = BASE_DIR / "out" / "q1_boss_final"
ERROR_PREFIX = "BOSS-E"
<<<<<<< HEAD
=======
STAGES: Sequence[str] = ("s1", "s2", "s3", "s4", "s5", "s6")


class AggregationFailure(Exception):
    def __init__(self, code: str, message: str) -> None:
        super().__init__(message)
        self.code = code
        self.message = message


@dataclass(frozen=True)
class VariantResult:
    stage: str
    variant: str
    status: str
    notes: str
    failure_code: str | None
>>>>>>> e2e6e3b7
STAGES = ["s1", "s2", "s3", "s4", "s5", "s6"]


@dataclass
class StageBundle:
    stage: str
    status: str
    notes: str

SCHEMA_VERSION = 1


def fail(code: str, message: str) -> None:
    OUTPUT_DIR.mkdir(parents=True, exist_ok=True)
    (OUTPUT_DIR / "guard_status.txt").write_text("FAIL\n", encoding="utf-8")
<<<<<<< HEAD
    raise SystemExit(f"{ERROR_PREFIX}-{code}:{message}")


def read_text(path: Path, code: str) -> str:
    try:
        return path.read_text(encoding="utf-8")
    except FileNotFoundError:
        fail(code, f"Missing required file: {path}")
=======
    print(f"FAIL {ERROR_PREFIX}-{code}:{message}")
    raise SystemExit(1)


def ensure_stage_dir(stage: str) -> Path:
    stage_dir = STAGES_DIR / stage
    if not stage_dir.exists():
        raise AggregationFailure("STAGE-MISSING", f"Diretório ausente para {stage}: {stage_dir}")
    return stage_dir


def load_variant(stage: str, variant_dir: Path) -> VariantResult:
    guard_path = variant_dir / "guard_status.txt"
    result_path = variant_dir / "result.json"
    if not guard_path.exists():
        raise AggregationFailure("VARIANT-GUARD", f"guard_status.txt ausente em {variant_dir}")
    if not result_path.exists():
        raise AggregationFailure("VARIANT-RESULT", f"result.json ausente em {variant_dir}")
    guard = guard_path.read_text(encoding="utf-8").strip().upper()
    if guard not in {"PASS", "FAIL"}:
        raise AggregationFailure("VARIANT-GUARD", f"valor inválido em {guard_path}: {guard}")
    try:
        result = json.loads(result_path.read_text(encoding="utf-8"))
    except json.JSONDecodeError as exc:
        raise AggregationFailure("VARIANT-JSON", f"JSON inválido em {result_path}: {exc}") from exc
    if result.get("stage") != stage:
        raise AggregationFailure("VARIANT-STAGE", f"Stage inconsistente em {result_path}")
    variant = result.get("variant", variant_dir.name)
    status = result.get("status", "").upper()
    if status != guard:
        raise AggregationFailure("VARIANT-MISMATCH", f"guard_status divergente em {variant_dir}")
    notes = (result.get("notes") or "").strip()
    failure_code = result.get("failure_code")
    if failure_code is not None:
        failure_code = str(failure_code)
    return VariantResult(stage=stage, variant=variant, status=status, notes=notes, failure_code=failure_code)


def load_stage(stage: str) -> Dict[str, object]:
    stage_dir = ensure_stage_dir(stage)
    variant_dirs = sorted([path for path in stage_dir.iterdir() if path.is_dir()])
    if not variant_dirs:
        raise AggregationFailure("STAGE-VARIANTS", f"Nenhuma variante encontrada para {stage}")
    variants = [load_variant(stage, variant_dir) for variant_dir in variant_dirs]
    stage_status = "PASS" if all(item.status == "PASS" for item in variants) else "FAIL"
    parts: List[str] = []
    for item in variants:
        prefix = item.variant.upper()
        if item.failure_code and item.status != "PASS":
            prefix = f"{prefix} [{item.failure_code}]"
        snippet = item.notes or ("OK" if item.status == "PASS" else "Sem notas")
        parts.append(f"{prefix}: {snippet}")
    notes = "; ".join(parts)
    return {
        "stage": stage,
        "status": stage_status,
        "notes": notes,
        "variants": [item.__dict__ for item in variants],
    }


def load_all_stages() -> List[Dict[str, object]]:
    stages: List[Dict[str, object]] = []
        fail("STAGE-INVALID", f"JSON inválido em {path}: {exc}")
    required = {"schema_version", "stage", "status", "score", "formatted_score", "generated_at"}
    if not required.issubset(data):
        fail("STAGE-SCHEMA", f"Campos ausentes para {stage}: {sorted(required - set(data))}")
    if data["stage"].lower() != stage:
        fail("STAGE-MISMATCH", f"ID do estágio divergente em {stage}")
    guard_status = load_stage_guard_status(stage)
    if guard_status == "FAIL" and data["status"] != "fail":
        data["status"] = "fail"
    if guard_status == "PASS" and data["status"] == "fail":
        fail("STAGE-GUARD-DIVERGENCE", f"Guard status PASS mas estágio falhou: {stage}")
    return data


def load_stage_guard_status(stage: str) -> str:
    path = STAGES_DIR / f"{stage}{STAGE_GUARD_SUFFIX}"
    if not path.exists():
        fail("STAGE-GUARD-MISSING", f"Guard status ausente para {stage}: {path}")
    try:
        status = path.read_text(encoding="utf-8").strip().upper()
>>>>>>> e2e6e3b7
    except OSError as exc:
        fail(code, f"Could not read {path}: {exc}")


def load_stage(stage: str) -> StageBundle:
    stage_dir = STAGES_DIR / stage
    if not stage_dir.exists():
        fail("STAGE-DIR", f"Stage directory missing: {stage_dir}")

    stage_path = stage_dir / "stage.json"
    raw = read_text(stage_path, "STAGE-JSON")
    try:
        data = json.loads(raw)
    except json.JSONDecodeError as exc:
        fail("STAGE-JSON", f"Invalid JSON in {stage_path}: {exc}")

    if data.get("stage") != stage:
        fail("STAGE-ID", f"Stage id mismatch for {stage}: {data.get('stage')}")

    status = str(data.get("status", "")).upper()
    notes = str(data.get("notes", "")).strip()
    if status not in {"PASS", "FAIL"}:
        fail("STAGE-STATUS", f"Stage {stage} reported invalid status: {status}")
    if not notes:
        fail("STAGE-NOTES", f"Stage {stage} did not provide notes")

    guard_path = stage_dir / "guard_status.txt"
    guard_status = read_text(guard_path, "STAGE-GUARD").strip().upper()
    if guard_status not in {"PASS", "FAIL"}:
        fail("STAGE-GUARD", f"Invalid guard status for {stage}: {guard_status}")
    if guard_status != status:
        fail("STAGE-DIVERGENCE", f"Stage {stage} mismatch between guard ({guard_status}) and status ({status})")

    return StageBundle(stage=stage, status=status, notes=notes)


def load_all_stages() -> Dict[str, StageBundle]:
    bundles: Dict[str, StageBundle] = {}
    for stage in STAGES:
<<<<<<< HEAD
        bundles[stage] = load_stage(stage)
    return bundles


def compute_bundle_hash(bundles: Dict[str, StageBundle]) -> str:
    canonical = {
        stage: {"status": bundle.status, "notes": bundle.notes}
        for stage, bundle in sorted(bundles.items())
    }
    payload = json.dumps(canonical, ensure_ascii=False, sort_keys=True, separators=(",", ":")).encode("utf-8")
    return hashlib.sha256(payload).hexdigest()


def build_report(bundles: Dict[str, StageBundle]) -> dict:
    timestamp = datetime.now(timezone.utc).replace(microsecond=0).isoformat()
    overall = "PASS" if all(bundle.status == "PASS" for bundle in bundles.values()) else "FAIL"
    sprints = {stage: {"status": bundle.status, "notes": bundle.notes} for stage, bundle in bundles.items()}
    bundle_hash = compute_bundle_hash(bundles)
    return {
        "schema_version": 1,
        "timestamp_utc": timestamp,
        "status": overall,
        "sprints": sprints,
        "bundle_sha256": bundle_hash,
    }


def render_report_md(report: dict) -> str:
    lines: List[str] = ["# Q1 Boss Final", ""]
    lines.append(f"- Timestamp (UTC): {report['timestamp_utc']}")
    lines.append(f"- Overall status: **{report['status']}**")
    lines.append(f"- Bundle SHA-256: `{report['bundle_sha256']}`")
    lines.append("")
    lines.append("## Stage breakdown")
    lines.append("| Stage | Status | Notes |")
    lines.append("| --- | --- | --- |")
    for stage in STAGES:
        entry = report["sprints"][stage]
        notes = entry["notes"].replace("\n", "<br>")
        lines.append(f"| {stage.upper()} | {entry['status']} | {notes} |")
    return "\n".join(lines) + "\n"


def render_badge(report: dict) -> str:
    status = report["status"]
=======
        try:
            stages.append(load_stage(stage))
        except AggregationFailure as exc:
            fail(exc.code, exc.message)
    return stages


def build_report(stages: List[Dict[str, object]]) -> Dict[str, object]:
    timestamp = datetime.now(timezone.utc).replace(microsecond=0).isoformat()
    sprints: Dict[str, Dict[str, str]] = {}
    global_status = "PASS"
    for stage in stages:
        sprints[stage["stage"]] = {
            "status": stage["status"],
            "notes": stage["notes"],
        }
        if stage["status"] != "PASS":
            global_status = "FAIL"
    return {
        "schema_version": 1,
        "timestamp_utc": timestamp,
        "sprints": sprints,
        "status": global_status,
    }


def write_text(path: Path, content: str) -> None:
    path.parent.mkdir(parents=True, exist_ok=True)
    path.write_text(content, encoding="utf-8")


def render_markdown(report: Dict[str, object], stages: List[Dict[str, object]], bundle_hash: str) -> str:
    lines = ["# Q1 Boss Final", ""]
    lines.append(f"Status global: **{report['status']}**")
    lines.append("")
    lines.append("| Stage | Status | Notas |")
    lines.append("| --- | --- | --- |")
    for stage in stages:
        stage_name = stage["stage"].upper()
        status = stage["status"]
        notes = stage["notes"].replace("|", "\\|")
        lines.append(f"| {stage_name} | {status} | {notes} |")
    lines.append("")
    lines.append(f"- Timestamp (UTC): {report['timestamp_utc']}")
    lines.append(f"- Bundle SHA256: `{bundle_hash}`")
    return "\n".join(lines) + "\n"


def render_badge(status: str) -> str:
>>>>>>> e2e6e3b7
    color = "#2e8540" if status == "PASS" else "#c92a2a"
    return (
        "<svg xmlns=\"http://www.w3.org/2000/svg\" width=\"200\" height=\"40\">"
        f"<rect width=\"200\" height=\"40\" fill=\"{color}\" rx=\"6\"/>"
<<<<<<< HEAD
        "<text x=\"100\" y=\"25\" text-anchor=\"middle\" fill=\"#ffffff\" font-size=\"18\" "
        "font-family=\"Helvetica,Arial,sans-serif\">Q1 {status}</text>"
=======
        f"<text x=\"100\" y=\"25\" text-anchor=\"middle\" fill=\"#ffffff\" font-size=\"20\" font-family=\"Helvetica,Arial,sans-serif\">Q1 {status}</text>"
>>>>>>> e2e6e3b7
        "</svg>"
    )


<<<<<<< HEAD
def render_dag(report: dict) -> str:
    width = 140 * len(STAGES)
=======
def render_dag(stages: List[Dict[str, object]]) -> str:
    width = 120 * len(stages)
    height = 120
>>>>>>> e2e6e3b7
    svg = [
        f"<svg xmlns=\"http://www.w3.org/2000/svg\" width=\"{width}\" height=\"120\">",
        "<style>text{font-family:Helvetica,Arial,sans-serif;font-size:14px;}</style>",
        "<defs><marker id=\"arrow\" markerWidth=\"10\" markerHeight=\"7\" refX=\"10\" refY=\"3.5\" orient=\"auto\"><polygon points=\"0 0, 10 3.5, 0 7\" fill=\"#1f2933\"/></marker></defs>",
    ]
<<<<<<< HEAD
    for index, stage in enumerate(STAGES):
        entry = report["sprints"][stage]
        status = entry["status"]
        color = "#2e8540" if status == "PASS" else "#c92a2a"
        x = 70 + index * 140
        svg.append(f"<circle cx=\"{x}\" cy=\"50\" r=\"35\" fill=\"{color}\" />")
        svg.append(f"<text x=\"{x}\" y=\"55\" text-anchor=\"middle\" fill=\"#ffffff\">{stage.upper()}</text>")
        if index < len(STAGES) - 1:
            next_x = 70 + (index + 1) * 140
=======
    for index, stage in enumerate(stages):
        x = 60 + index * 120
        status_color = "#2e8540" if stage["status"] == "PASS" else "#c92a2a"
        svg.append(f"<circle cx=\"{x}\" cy=\"40\" r=\"30\" fill=\"{status_color}\" />")
        svg.append(f"<text x=\"{x}\" y=\"45\" text-anchor=\"middle\" fill=\"#ffffff\">{stage['stage'].upper()}</text>")
        if index < len(stages) - 1:
            next_x = 60 + (index + 1) * 120
>>>>>>> e2e6e3b7
            svg.append(
                f"<line x1=\"{x + 35}\" y1=\"50\" x2=\"{next_x - 35}\" y2=\"50\" stroke=\"#1f2933\" stroke-width=\"2\" marker-end=\"url(#arrow)\" />"
            )
    svg.append("</svg>")
    return "".join(svg)


<<<<<<< HEAD
def build_pr_comment(report: dict) -> str:
    lines = [f"### Q1 Boss Final — {report['status']}"]
=======
def render_pr_comment(report: Dict[str, object], stages: List[Dict[str, object]], bundle_hash: str) -> str:
    emoji = "✅" if report["status"] == "PASS" else "❌"
    lines = [f"{emoji} Q1 Boss Final", "", "| Stage | Status | Notas |", "| --- | --- | --- |"]
    for stage in stages:
        notes = stage["notes"].replace("|", "\\|")
        lines.append(f"| {stage['stage'].upper()} | {stage['status']} | {notes} |")
        entry = {
            "stage": stage["stage"],
            "status": stage["status"],
            "score": stage["score"],
            "formatted_score": stage["formatted_score"],
            "generated_at": stage["generated_at"],
        }
        if "on_fail" in stage:
            entry["on_fail"] = stage["on_fail"]
        if "report_path" in stage:
            entry["report_path"] = stage["report_path"]
        if "bundle_sha256" in stage:
            entry["bundle_sha256"] = stage["bundle_sha256"]
        items.append(entry)
    bundle_content = json.dumps(items, sort_keys=True, ensure_ascii=False, separators=(",", ":")).encode("utf-8")
    bundle_hash = __import__("hashlib").sha256(bundle_content).hexdigest()
    return {
        "schema_version": SCHEMA_VERSION,
        "generated_at": generated_at,
        "summary": summary,
        "stages": items,
        "bundle_sha256": bundle_hash,
    }


def build_pr_comment(report: Dict[str, object]) -> str:
    summary = report["summary"]
    emoji = "✅" if summary["status"] == "pass" else "❌"
    lines = [f"{emoji} [Q1 Boss Final report](./report.md)"]
    lines.append("")
    lines.append("![Status](./badge.svg)")
>>>>>>> e2e6e3b7
    lines.append("")
    lines.append("| Stage | Status | Notes |")
    lines.append("| --- | --- | --- |")
    for stage in STAGES:
        entry = report["sprints"][stage]
        notes = entry["notes"].replace("\n", "<br>")
        lines.append(f"| {stage.upper()} | {entry['status']} | {notes} |")
    lines.append("")
<<<<<<< HEAD
    lines.append(f"Bundle SHA-256: `{report['bundle_sha256']}`")
    return "\n".join(lines) + "\n"


def write_outputs(report: dict) -> None:
    OUTPUT_DIR.mkdir(parents=True, exist_ok=True)
    (OUTPUT_DIR / "report.json").write_text(
        json.dumps(report, indent=2, ensure_ascii=False) + "\n",
        encoding="utf-8",
    )
    (OUTPUT_DIR / "report.md").write_text(render_report_md(report), encoding="utf-8")
    (OUTPUT_DIR / "badge.svg").write_text(render_badge(report) + "\n", encoding="utf-8")
    (OUTPUT_DIR / "dag.svg").write_text(render_dag(report) + "\n", encoding="utf-8")
    (OUTPUT_DIR / "pr_comment.md").write_text(build_pr_comment(report), encoding="utf-8")
    (OUTPUT_DIR / "guard_status.txt").write_text(report["status"] + "\n", encoding="utf-8")


def main() -> int:
    bundles = load_all_stages()
    report = build_report(bundles)
    write_outputs(report)
    if report["status"] != "PASS":
        print(f"{ERROR_PREFIX}-AGG-FAIL:One or more stages failed", file=sys.stderr)
        return 1
    print("PASS Q1 Boss Final")
=======
    lines.append(f"Bundle SHA256: `{bundle_hash}`")
    lines.append("Detalhes completos em [report.md](./report.md).")
    return "\n".join(lines) + "\n"


def write_outputs(report: Dict[str, object], stages: List[Dict[str, object]]) -> None:
    OUTPUT_DIR.mkdir(parents=True, exist_ok=True)
    canonical = json.dumps(report, sort_keys=True, ensure_ascii=False, separators=(",", ":"))
    bundle_hash = sha256(canonical.encode("utf-8")).hexdigest()
    write_text(OUTPUT_DIR / "report.json", json.dumps(report, indent=2, ensure_ascii=False) + "\n")
    write_text(OUTPUT_DIR / "report.md", render_markdown(report, stages, bundle_hash))
    write_text(OUTPUT_DIR / "badge.svg", render_badge(report["status"]) + "\n")
    write_text(OUTPUT_DIR / "dag.svg", render_dag(stages) + "\n")
    write_text(OUTPUT_DIR / "pr_comment.md", render_pr_comment(report, stages, bundle_hash))
    write_text(OUTPUT_DIR / "bundle.sha256", bundle_hash + "\n")
    write_text(OUTPUT_DIR / "guard_status.txt", f"{report['status']}\n")


def main() -> int:
    try:
        stages = load_all_stages()
    except AggregationFailure as exc:
        fail(exc.code, exc.message)
    report = build_report(stages)
    write_outputs(report, stages)
    print(f"PASS Q1 Boss Final ({report['status']})")
>>>>>>> e2e6e3b7
    return 0


if __name__ == "__main__":
    raise SystemExit(main())<|MERGE_RESOLUTION|>--- conflicted
+++ resolved
@@ -5,21 +5,16 @@
 import json
 from dataclasses import dataclass
 from datetime import datetime, timezone
-<<<<<<< HEAD
 from pathlib import Path
 from typing import Dict, List
-=======
 from hashlib import sha256
 from pathlib import Path
 from typing import Dict, List, Sequence
->>>>>>> e2e6e3b7
 
 BASE_DIR = Path(__file__).resolve().parents[2]
 STAGES_DIR = BASE_DIR / "out" / "q1_boss_final" / "stages"
 OUTPUT_DIR = BASE_DIR / "out" / "q1_boss_final"
 ERROR_PREFIX = "BOSS-E"
-<<<<<<< HEAD
-=======
 STAGES: Sequence[str] = ("s1", "s2", "s3", "s4", "s5", "s6")
 
 
@@ -37,7 +32,6 @@
     status: str
     notes: str
     failure_code: str | None
->>>>>>> e2e6e3b7
 STAGES = ["s1", "s2", "s3", "s4", "s5", "s6"]
 
 
@@ -53,7 +47,6 @@
 def fail(code: str, message: str) -> None:
     OUTPUT_DIR.mkdir(parents=True, exist_ok=True)
     (OUTPUT_DIR / "guard_status.txt").write_text("FAIL\n", encoding="utf-8")
-<<<<<<< HEAD
     raise SystemExit(f"{ERROR_PREFIX}-{code}:{message}")
 
 
@@ -62,7 +55,6 @@
         return path.read_text(encoding="utf-8")
     except FileNotFoundError:
         fail(code, f"Missing required file: {path}")
-=======
     print(f"FAIL {ERROR_PREFIX}-{code}:{message}")
     raise SystemExit(1)
 
@@ -146,7 +138,6 @@
         fail("STAGE-GUARD-MISSING", f"Guard status ausente para {stage}: {path}")
     try:
         status = path.read_text(encoding="utf-8").strip().upper()
->>>>>>> e2e6e3b7
     except OSError as exc:
         fail(code, f"Could not read {path}: {exc}")
 
@@ -186,7 +177,6 @@
 def load_all_stages() -> Dict[str, StageBundle]:
     bundles: Dict[str, StageBundle] = {}
     for stage in STAGES:
-<<<<<<< HEAD
         bundles[stage] = load_stage(stage)
     return bundles
 
@@ -232,7 +222,6 @@
 
 def render_badge(report: dict) -> str:
     status = report["status"]
-=======
         try:
             stages.append(load_stage(stage))
         except AggregationFailure as exc:
@@ -282,45 +271,23 @@
 
 
 def render_badge(status: str) -> str:
->>>>>>> e2e6e3b7
     color = "#2e8540" if status == "PASS" else "#c92a2a"
     return (
         "<svg xmlns=\"http://www.w3.org/2000/svg\" width=\"200\" height=\"40\">"
         f"<rect width=\"200\" height=\"40\" fill=\"{color}\" rx=\"6\"/>"
-<<<<<<< HEAD
-        "<text x=\"100\" y=\"25\" text-anchor=\"middle\" fill=\"#ffffff\" font-size=\"18\" "
-        "font-family=\"Helvetica,Arial,sans-serif\">Q1 {status}</text>"
-=======
         f"<text x=\"100\" y=\"25\" text-anchor=\"middle\" fill=\"#ffffff\" font-size=\"20\" font-family=\"Helvetica,Arial,sans-serif\">Q1 {status}</text>"
->>>>>>> e2e6e3b7
         "</svg>"
     )
 
 
-<<<<<<< HEAD
-def render_dag(report: dict) -> str:
-    width = 140 * len(STAGES)
-=======
 def render_dag(stages: List[Dict[str, object]]) -> str:
     width = 120 * len(stages)
     height = 120
->>>>>>> e2e6e3b7
     svg = [
         f"<svg xmlns=\"http://www.w3.org/2000/svg\" width=\"{width}\" height=\"120\">",
         "<style>text{font-family:Helvetica,Arial,sans-serif;font-size:14px;}</style>",
         "<defs><marker id=\"arrow\" markerWidth=\"10\" markerHeight=\"7\" refX=\"10\" refY=\"3.5\" orient=\"auto\"><polygon points=\"0 0, 10 3.5, 0 7\" fill=\"#1f2933\"/></marker></defs>",
     ]
-<<<<<<< HEAD
-    for index, stage in enumerate(STAGES):
-        entry = report["sprints"][stage]
-        status = entry["status"]
-        color = "#2e8540" if status == "PASS" else "#c92a2a"
-        x = 70 + index * 140
-        svg.append(f"<circle cx=\"{x}\" cy=\"50\" r=\"35\" fill=\"{color}\" />")
-        svg.append(f"<text x=\"{x}\" y=\"55\" text-anchor=\"middle\" fill=\"#ffffff\">{stage.upper()}</text>")
-        if index < len(STAGES) - 1:
-            next_x = 70 + (index + 1) * 140
-=======
     for index, stage in enumerate(stages):
         x = 60 + index * 120
         status_color = "#2e8540" if stage["status"] == "PASS" else "#c92a2a"
@@ -328,7 +295,6 @@
         svg.append(f"<text x=\"{x}\" y=\"45\" text-anchor=\"middle\" fill=\"#ffffff\">{stage['stage'].upper()}</text>")
         if index < len(stages) - 1:
             next_x = 60 + (index + 1) * 120
->>>>>>> e2e6e3b7
             svg.append(
                 f"<line x1=\"{x + 35}\" y1=\"50\" x2=\"{next_x - 35}\" y2=\"50\" stroke=\"#1f2933\" stroke-width=\"2\" marker-end=\"url(#arrow)\" />"
             )
@@ -336,10 +302,8 @@
     return "".join(svg)
 
 
-<<<<<<< HEAD
 def build_pr_comment(report: dict) -> str:
     lines = [f"### Q1 Boss Final — {report['status']}"]
-=======
 def render_pr_comment(report: Dict[str, object], stages: List[Dict[str, object]], bundle_hash: str) -> str:
     emoji = "✅" if report["status"] == "PASS" else "❌"
     lines = [f"{emoji} Q1 Boss Final", "", "| Stage | Status | Notas |", "| --- | --- | --- |"]
@@ -377,7 +341,6 @@
     lines = [f"{emoji} [Q1 Boss Final report](./report.md)"]
     lines.append("")
     lines.append("![Status](./badge.svg)")
->>>>>>> e2e6e3b7
     lines.append("")
     lines.append("| Stage | Status | Notes |")
     lines.append("| --- | --- | --- |")
@@ -386,7 +349,6 @@
         notes = entry["notes"].replace("\n", "<br>")
         lines.append(f"| {stage.upper()} | {entry['status']} | {notes} |")
     lines.append("")
-<<<<<<< HEAD
     lines.append(f"Bundle SHA-256: `{report['bundle_sha256']}`")
     return "\n".join(lines) + "\n"
 
@@ -412,7 +374,6 @@
         print(f"{ERROR_PREFIX}-AGG-FAIL:One or more stages failed", file=sys.stderr)
         return 1
     print("PASS Q1 Boss Final")
-=======
     lines.append(f"Bundle SHA256: `{bundle_hash}`")
     lines.append("Detalhes completos em [report.md](./report.md).")
     return "\n".join(lines) + "\n"
@@ -439,7 +400,6 @@
     report = build_report(stages)
     write_outputs(report, stages)
     print(f"PASS Q1 Boss Final ({report['status']})")
->>>>>>> e2e6e3b7
     return 0
 
 
