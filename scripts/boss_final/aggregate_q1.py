#!/usr/bin/env python3
from __future__ import annotations

import json
from dataclasses import dataclass
from datetime import datetime, timezone
from hashlib import sha256
from pathlib import Path
from typing import Dict, List, Sequence

BASE_DIR = Path(__file__).resolve().parents[2]
STAGES_DIR = BASE_DIR / "out" / "q1_boss_final" / "stages"
OUTPUT_DIR = BASE_DIR / "out" / "q1_boss_final"
ERROR_PREFIX = "BOSS-E"
STAGES: Sequence[str] = ("s1", "s2", "s3", "s4", "s5", "s6")


class AggregationFailure(Exception):
    def __init__(self, code: str, message: str) -> None:
        super().__init__(message)
        self.code = code
        self.message = message


<<<<<<< HEAD
@dataclass(frozen=True)
class VariantResult:
    stage: str
    variant: str
    status: str
    notes: str
    failure_code: str | None
=======
STAGES = ["s1", "s2", "s3", "s4", "s5", "s6"]
STAGE_GUARD_SUFFIX = "_guard_status.txt"

SCHEMA_VERSION = 1
>>>>>>> d0c27133


def fail(code: str, message: str) -> None:
    OUTPUT_DIR.mkdir(parents=True, exist_ok=True)
    (OUTPUT_DIR / "guard_status.txt").write_text("FAIL\n", encoding="utf-8")
    print(f"FAIL {ERROR_PREFIX}-{code}:{message}")
    raise SystemExit(1)


def ensure_stage_dir(stage: str) -> Path:
    stage_dir = STAGES_DIR / stage
    if not stage_dir.exists():
        raise AggregationFailure("STAGE-MISSING", f"Diretório ausente para {stage}: {stage_dir}")
    return stage_dir


def load_variant(stage: str, variant_dir: Path) -> VariantResult:
    guard_path = variant_dir / "guard_status.txt"
    result_path = variant_dir / "result.json"
    if not guard_path.exists():
        raise AggregationFailure("VARIANT-GUARD", f"guard_status.txt ausente em {variant_dir}")
    if not result_path.exists():
        raise AggregationFailure("VARIANT-RESULT", f"result.json ausente em {variant_dir}")
    guard = guard_path.read_text(encoding="utf-8").strip().upper()
    if guard not in {"PASS", "FAIL"}:
        raise AggregationFailure("VARIANT-GUARD", f"valor inválido em {guard_path}: {guard}")
    try:
        result = json.loads(result_path.read_text(encoding="utf-8"))
    except json.JSONDecodeError as exc:
<<<<<<< HEAD
        raise AggregationFailure("VARIANT-JSON", f"JSON inválido em {result_path}: {exc}") from exc
    if result.get("stage") != stage:
        raise AggregationFailure("VARIANT-STAGE", f"Stage inconsistente em {result_path}")
    variant = result.get("variant", variant_dir.name)
    status = result.get("status", "").upper()
    if status != guard:
        raise AggregationFailure("VARIANT-MISMATCH", f"guard_status divergente em {variant_dir}")
    notes = (result.get("notes") or "").strip()
    failure_code = result.get("failure_code")
    if failure_code is not None:
        failure_code = str(failure_code)
    return VariantResult(stage=stage, variant=variant, status=status, notes=notes, failure_code=failure_code)


def load_stage(stage: str) -> Dict[str, object]:
    stage_dir = ensure_stage_dir(stage)
    variant_dirs = sorted([path for path in stage_dir.iterdir() if path.is_dir()])
    if not variant_dirs:
        raise AggregationFailure("STAGE-VARIANTS", f"Nenhuma variante encontrada para {stage}")
    variants = [load_variant(stage, variant_dir) for variant_dir in variant_dirs]
    stage_status = "PASS" if all(item.status == "PASS" for item in variants) else "FAIL"
    parts: List[str] = []
    for item in variants:
        prefix = item.variant.upper()
        if item.failure_code and item.status != "PASS":
            prefix = f"{prefix} [{item.failure_code}]"
        snippet = item.notes or ("OK" if item.status == "PASS" else "Sem notas")
        parts.append(f"{prefix}: {snippet}")
    notes = "; ".join(parts)
    return {
        "stage": stage,
        "status": stage_status,
        "notes": notes,
        "variants": [item.__dict__ for item in variants],
    }


def load_all_stages() -> List[Dict[str, object]]:
    stages: List[Dict[str, object]] = []
=======
        fail("STAGE-INVALID", f"JSON inválido em {path}: {exc}")
    required = {"schema_version", "stage", "status", "score", "formatted_score", "generated_at"}
    if not required.issubset(data):
        fail("STAGE-SCHEMA", f"Campos ausentes para {stage}: {sorted(required - set(data))}")
    if data["stage"].lower() != stage:
        fail("STAGE-MISMATCH", f"ID do estágio divergente em {stage}")
    guard_status = load_stage_guard_status(stage)
    if guard_status == "FAIL" and data["status"] != "fail":
        data["status"] = "fail"
    if guard_status == "PASS" and data["status"] == "fail":
        fail("STAGE-GUARD-DIVERGENCE", f"Guard status PASS mas estágio falhou: {stage}")
    return data


def load_stage_guard_status(stage: str) -> str:
    path = STAGES_DIR / f"{stage}{STAGE_GUARD_SUFFIX}"
    if not path.exists():
        fail("STAGE-GUARD-MISSING", f"Guard status ausente para {stage}: {path}")
    try:
        status = path.read_text(encoding="utf-8").strip().upper()
    except OSError as exc:
        fail("STAGE-GUARD-IO", f"Falha ao ler guard status de {stage}: {exc}")
    if status not in {"PASS", "FAIL"}:
        fail("STAGE-GUARD-INVALID", f"Valor inválido em guard status de {stage}: {status}")
    return status


def load_all_stages() -> List[Dict[str, str]]:
    results: List[Dict[str, str]] = []
>>>>>>> d0c27133
    for stage in STAGES:
        try:
            stages.append(load_stage(stage))
        except AggregationFailure as exc:
            fail(exc.code, exc.message)
    return stages


def build_report(stages: List[Dict[str, object]]) -> Dict[str, object]:
    timestamp = datetime.now(timezone.utc).replace(microsecond=0).isoformat()
    sprints: Dict[str, Dict[str, str]] = {}
    global_status = "PASS"
    for stage in stages:
        sprints[stage["stage"]] = {
            "status": stage["status"],
            "notes": stage["notes"],
        }
        if stage["status"] != "PASS":
            global_status = "FAIL"
    return {
        "schema_version": 1,
        "timestamp_utc": timestamp,
        "sprints": sprints,
        "status": global_status,
    }


def write_text(path: Path, content: str) -> None:
    path.parent.mkdir(parents=True, exist_ok=True)
    path.write_text(content, encoding="utf-8")


def render_markdown(report: Dict[str, object], stages: List[Dict[str, object]], bundle_hash: str) -> str:
    lines = ["# Q1 Boss Final", ""]
    lines.append(f"Status global: **{report['status']}**")
    lines.append("")
    lines.append("| Stage | Status | Notas |")
    lines.append("| --- | --- | --- |")
    for stage in stages:
        stage_name = stage["stage"].upper()
        status = stage["status"]
        notes = stage["notes"].replace("|", "\\|")
        lines.append(f"| {stage_name} | {status} | {notes} |")
    lines.append("")
    lines.append(f"- Timestamp (UTC): {report['timestamp_utc']}")
    lines.append(f"- Bundle SHA256: `{bundle_hash}`")
    return "\n".join(lines) + "\n"


def render_badge(status: str) -> str:
    color = "#2e8540" if status == "PASS" else "#c92a2a"
    return (
        "<svg xmlns=\"http://www.w3.org/2000/svg\" width=\"200\" height=\"40\">"
        f"<rect width=\"200\" height=\"40\" fill=\"{color}\" rx=\"6\"/>"
        f"<text x=\"100\" y=\"25\" text-anchor=\"middle\" fill=\"#ffffff\" font-size=\"20\" font-family=\"Helvetica,Arial,sans-serif\">Q1 {status}</text>"
        "</svg>"
    )


def render_dag(stages: List[Dict[str, object]]) -> str:
    width = 120 * len(stages)
    height = 120
    svg = [
        f"<svg xmlns=\"http://www.w3.org/2000/svg\" width=\"{width}\" height=\"{height}\">",
        "<style>text{font-family:Helvetica,Arial,sans-serif;font-size:14px;}</style>",
        "<defs><marker id=\"arrow\" markerWidth=\"10\" markerHeight=\"7\" refX=\"10\" refY=\"3.5\" orient=\"auto\"><polygon points=\"0 0, 10 3.5, 0 7\" fill=\"#1f2933\"/></marker></defs>",
    ]
    for index, stage in enumerate(stages):
        x = 60 + index * 120
        status_color = "#2e8540" if stage["status"] == "PASS" else "#c92a2a"
        svg.append(f"<circle cx=\"{x}\" cy=\"40\" r=\"30\" fill=\"{status_color}\" />")
        svg.append(f"<text x=\"{x}\" y=\"45\" text-anchor=\"middle\" fill=\"#ffffff\">{stage['stage'].upper()}</text>")
        if index < len(stages) - 1:
            next_x = 60 + (index + 1) * 120
            svg.append(
                f"<line x1=\"{x + 30}\" y1=\"40\" x2=\"{next_x - 30}\" y2=\"40\" stroke=\"#1f2933\" stroke-width=\"2\" marker-end=\"url(#arrow)\" />"
            )
    svg.append("</svg>")
    return "".join(svg)


def render_pr_comment(report: Dict[str, object], stages: List[Dict[str, object]], bundle_hash: str) -> str:
    emoji = "✅" if report["status"] == "PASS" else "❌"
    lines = [f"{emoji} Q1 Boss Final", "", "| Stage | Status | Notas |", "| --- | --- | --- |"]
    for stage in stages:
<<<<<<< HEAD
        notes = stage["notes"].replace("|", "\\|")
        lines.append(f"| {stage['stage'].upper()} | {stage['status']} | {notes} |")
=======
        entry = {
            "stage": stage["stage"],
            "status": stage["status"],
            "score": stage["score"],
            "formatted_score": stage["formatted_score"],
            "generated_at": stage["generated_at"],
        }
        if "on_fail" in stage:
            entry["on_fail"] = stage["on_fail"]
        if "report_path" in stage:
            entry["report_path"] = stage["report_path"]
        if "bundle_sha256" in stage:
            entry["bundle_sha256"] = stage["bundle_sha256"]
        items.append(entry)
    bundle_content = json.dumps(items, sort_keys=True, ensure_ascii=False, separators=(",", ":")).encode("utf-8")
    bundle_hash = __import__("hashlib").sha256(bundle_content).hexdigest()
    return {
        "schema_version": SCHEMA_VERSION,
        "generated_at": generated_at,
        "summary": summary,
        "stages": items,
        "bundle_sha256": bundle_hash,
    }


def build_pr_comment(report: Dict[str, object]) -> str:
    summary = report["summary"]
    emoji = "✅" if summary["status"] == "pass" else "❌"
    lines = [f"{emoji} [Q1 Boss Final report](./report.md)"]
    lines.append("")
    lines.append("![Status](./badge.svg)")
    lines.append("")
    lines.append("## O que fazer agora")
    failing = [stage for stage in report["stages"] if stage["status"] != "pass"]
    if failing:
        for stage in failing:
            lines.append(f"- {stage['stage'].upper()}: {stage.get('on_fail', 'Ação corretiva pendente.')}")
    else:
        lines.append("- Nenhuma ação pendente. Avançar com checklist de release.")
>>>>>>> d0c27133
    lines.append("")
    lines.append(f"Bundle SHA256: `{bundle_hash}`")
    lines.append("Detalhes completos em [report.md](./report.md).")
    return "\n".join(lines) + "\n"


def write_outputs(report: Dict[str, object], stages: List[Dict[str, object]]) -> None:
    OUTPUT_DIR.mkdir(parents=True, exist_ok=True)
    canonical = json.dumps(report, sort_keys=True, ensure_ascii=False, separators=(",", ":"))
    bundle_hash = sha256(canonical.encode("utf-8")).hexdigest()
    write_text(OUTPUT_DIR / "report.json", json.dumps(report, indent=2, ensure_ascii=False) + "\n")
    write_text(OUTPUT_DIR / "report.md", render_markdown(report, stages, bundle_hash))
    write_text(OUTPUT_DIR / "badge.svg", render_badge(report["status"]) + "\n")
    write_text(OUTPUT_DIR / "dag.svg", render_dag(stages) + "\n")
    write_text(OUTPUT_DIR / "pr_comment.md", render_pr_comment(report, stages, bundle_hash))
    write_text(OUTPUT_DIR / "bundle.sha256", bundle_hash + "\n")
    write_text(OUTPUT_DIR / "guard_status.txt", f"{report['status']}\n")


def main() -> int:
    try:
        stages = load_all_stages()
    except AggregationFailure as exc:
        fail(exc.code, exc.message)
    report = build_report(stages)
    write_outputs(report, stages)
    print(f"PASS Q1 Boss Final ({report['status']})")
    return 0


if __name__ == "__main__":
    raise SystemExit(main())<|MERGE_RESOLUTION|>--- conflicted
+++ resolved
@@ -22,7 +22,6 @@
         self.message = message
 
 
-<<<<<<< HEAD
 @dataclass(frozen=True)
 class VariantResult:
     stage: str
@@ -30,12 +29,10 @@
     status: str
     notes: str
     failure_code: str | None
-=======
 STAGES = ["s1", "s2", "s3", "s4", "s5", "s6"]
 STAGE_GUARD_SUFFIX = "_guard_status.txt"
 
 SCHEMA_VERSION = 1
->>>>>>> d0c27133
 
 
 def fail(code: str, message: str) -> None:
@@ -65,7 +62,6 @@
     try:
         result = json.loads(result_path.read_text(encoding="utf-8"))
     except json.JSONDecodeError as exc:
-<<<<<<< HEAD
         raise AggregationFailure("VARIANT-JSON", f"JSON inválido em {result_path}: {exc}") from exc
     if result.get("stage") != stage:
         raise AggregationFailure("VARIANT-STAGE", f"Stage inconsistente em {result_path}")
@@ -105,7 +101,6 @@
 
 def load_all_stages() -> List[Dict[str, object]]:
     stages: List[Dict[str, object]] = []
-=======
         fail("STAGE-INVALID", f"JSON inválido em {path}: {exc}")
     required = {"schema_version", "stage", "status", "score", "formatted_score", "generated_at"}
     if not required.issubset(data):
@@ -135,7 +130,6 @@
 
 def load_all_stages() -> List[Dict[str, str]]:
     results: List[Dict[str, str]] = []
->>>>>>> d0c27133
     for stage in STAGES:
         try:
             stages.append(load_stage(stage))
@@ -221,10 +215,8 @@
     emoji = "✅" if report["status"] == "PASS" else "❌"
     lines = [f"{emoji} Q1 Boss Final", "", "| Stage | Status | Notas |", "| --- | --- | --- |"]
     for stage in stages:
-<<<<<<< HEAD
         notes = stage["notes"].replace("|", "\\|")
         lines.append(f"| {stage['stage'].upper()} | {stage['status']} | {notes} |")
-=======
         entry = {
             "stage": stage["stage"],
             "status": stage["status"],
@@ -264,7 +256,6 @@
             lines.append(f"- {stage['stage'].upper()}: {stage.get('on_fail', 'Ação corretiva pendente.')}")
     else:
         lines.append("- Nenhuma ação pendente. Avançar com checklist de release.")
->>>>>>> d0c27133
     lines.append("")
     lines.append(f"Bundle SHA256: `{bundle_hash}`")
     lines.append("Detalhes completos em [report.md](./report.md).")
