#!/usr/bin/env bash
set -euo pipefail
<<<<<<< HEAD
EVI="out/obs_gatecheck/evidence/dashboards"; mkdir -p "$EVI"
# Sem Grafana com /render aqui, deixamos stub com lista dos JSONs presentes
{
  for dir in ops/grafana dashboards/grafana; do
    if [ -d "$dir" ]; then
      find "$dir" -maxdepth 1 -type f -name '*.json'
    fi
  done
} | sort > "$EVI/dashboards_list.txt"
=======
EVI="out/obs_gatecheck/evidence/dashboards"
mkdir -p "$EVI"
: > "$EVI/dashboards_list.txt"

for dir in ops/grafana dashboards/grafana; do
  if [ -d "$dir" ]; then
    while IFS= read -r file; do
      echo "$file" >> "$EVI/dashboards_list.txt"
      dest="$EVI/$file"
      mkdir -p "$(dirname "$dest")"
      cp "$file" "$dest"
    done < <(find "$dir" -maxdepth 1 -type f -name '*.json' | sort)
  fi
done

>>>>>>> 7744d7dc
echo SNAPSHOT_OK<|MERGE_RESOLUTION|>--- conflicted
+++ resolved
@@ -1,16 +1,5 @@
 #!/usr/bin/env bash
 set -euo pipefail
-<<<<<<< HEAD
-EVI="out/obs_gatecheck/evidence/dashboards"; mkdir -p "$EVI"
-# Sem Grafana com /render aqui, deixamos stub com lista dos JSONs presentes
-{
-  for dir in ops/grafana dashboards/grafana; do
-    if [ -d "$dir" ]; then
-      find "$dir" -maxdepth 1 -type f -name '*.json'
-    fi
-  done
-} | sort > "$EVI/dashboards_list.txt"
-=======
 EVI="out/obs_gatecheck/evidence/dashboards"
 mkdir -p "$EVI"
 : > "$EVI/dashboards_list.txt"
@@ -26,5 +15,4 @@
   fi
 done
 
->>>>>>> 7744d7dc
 echo SNAPSHOT_OK