from __future__ import annotations

<<<<<<< HEAD
from typing import Union
from pathlib import Path
import os
import json
import base64
import hashlib

from nacl import signing

PathLike = Union[str, Path]

SIGNATURE_PATH: Path = Path("out/evidence/S7_event_model/batch.signature.json")


def _ensure_dir(p: Path) -> None:
    p.mkdir(parents=True, exist_ok=True)


def _decode_seed(seed_b64: str) -> bytes:
    try:
        seed = base64.b64decode(seed_b64, validate=True)
    except Exception as exc:  # noqa: BLE001
        raise RuntimeError("Invalid ORACLE_ED25519_SEED base64") from exc
    if len(seed) != 32:
        raise RuntimeError("ORACLE_ED25519_SEED must decode to 32 bytes")
    return seed


def _load_seed() -> bytes:
    seed_b64 = os.environ.get("ORACLE_ED25519_SEED")
    if not seed_b64:
        raise RuntimeError("Missing ORACLE_ED25519_SEED environment variable")
    return _decode_seed(seed_b64)


def _keystore_entry(pubkey_b64: str) -> dict[str, str]:
    expires = "9999-12-31T23:59:59Z"
    return {
        "pubkey": pubkey_b64,
        "not_before": "1970-01-01T00:00:00Z",
        "expires_at": expires,
        "not_after": expires,
    }


def _merge_entry(entry: dict[str, object], pubkey_b64: str) -> dict[str, object]:
    merged = dict(entry)
    merged.update(_keystore_entry(pubkey_b64))
    return merged


def _ensure_keystore(keystore_path: Path, pubkey_b64: str) -> None:
    _ensure_dir(keystore_path.parent)
    loaded: dict[str, object] = {}
    keys: list[dict[str, object]] | None = None
    if keystore_path.exists():
        try:
            existing = json.loads(keystore_path.read_text(encoding="utf-8"))
            if isinstance(existing, dict):
                loaded = dict(existing)
                maybe_keys = existing.get("keys")
                if isinstance(maybe_keys, list):
                    keys = [entry for entry in maybe_keys if isinstance(entry, dict)]
        except json.JSONDecodeError:
            loaded = {}
    if keys is None:
        keys = []
    others: list[dict[str, object]] = []
    our_entry: dict[str, object] | None = None
    for entry in keys:
        if entry.get("pubkey") == pubkey_b64 and our_entry is None:
            our_entry = _merge_entry(entry, pubkey_b64)
        else:
            others.append(entry)
    if our_entry is None:
        our_entry = _keystore_entry(pubkey_b64)
    loaded["keys"] = [our_entry, *others]
    keystore_path.write_text(json.dumps(loaded, indent=2) + "\n", encoding="utf-8")


def sign_batch(batch_path: PathLike, keystore_path: PathLike) -> Path:
    batch_file = Path(batch_path)
    batch_bytes = batch_file.read_bytes()
    batch_sha = hashlib.sha256(batch_bytes).hexdigest()

    seed = _load_seed()
    signer = signing.SigningKey(seed)
    verify_key = signer.verify_key
    pubkey_b64 = base64.b64encode(bytes(verify_key)).decode("ascii")
    signature = signer.sign(batch_bytes).signature
    signature_b64 = base64.b64encode(signature).decode("ascii")

    payload = {
        "algo": "ed25519",
        "pubkey": pubkey_b64,
        "signature": signature_b64,
        "sig": signature_b64,
        "batch_sha256": batch_sha,
    }

    _ensure_dir(SIGNATURE_PATH.parent)
    SIGNATURE_PATH.write_text(json.dumps(payload, indent=2), encoding="utf-8")

    _ensure_keystore(Path(keystore_path), pubkey_b64)

    return SIGNATURE_PATH


def main() -> None:
    raise SystemExit("sign_batch CLI disabled in this context")
=======
import base64
import hashlib
import json
import os
import re
import sys
from datetime import datetime, timezone
from pathlib import Path
from typing import Dict, Optional, Union

from scripts.crypto._ed25519 import SigningKey

PathLike = Union[str, Path]
KEY_ID = os.environ.get("ORACLE_SIGNING_KEY_ID", "s7-active-20251001")
SIGNATURE_PATH = Path("out/evidence/S7_event_model/signature.json")
DEFAULT_KEYSTORE_PATH = Path("tools/crypto/keystore.json")

import os, json, base64, hashlib
from datetime import datetime, timezone, timedelta
from pathlib import Path
from typing import Dict, Optional
from typing import Union
from nacl import signing

PathLike = Union[str, Path]
KEY_ID = os.environ.get("ORACLE_SIGNING_KEY_ID", "s7-active-20251001")
SIGNATURE_PATH: "Path" = Path("out/evidence/S7_event_model/signature.json")



def _seed_b64_from_env(key_id: Optional[str] = None) -> Optional[str]:

def _ensure_dir(p: Path) -> None:
    p.parent.mkdir(parents=True, exist_ok=True)


def _default_batch_dir() -> Path:
    return Path("out/evidence/S7_event_model")


def _choose_batch_json(batch_json: Optional[PathLike] = None) -> Path:
    if batch_json is not None:
        return Path(batch_json)
    d = _default_batch_dir()
    bj = d / "batch_latest.json"
    if bj.exists():
        return bj
    candidates = sorted(d.glob("batch_*.json"))
    kid = key_id or KEY_ID
    return os.environ.get(_env_name_for_key(kid)) or os.environ.get("ORACLE_ED25519_SEED")


def _decode_seed(seed_b64: str) -> bytes:
    raw = base64.b64decode(seed_b64, validate=True)
    if len(raw) != 32:
        raise ValueError(f"seed must be 32 bytes after base64; got {len(raw)}")
    return raw

    if not candidates:
        raise FileNotFoundError("no batch JSON found in out/evidence/S7_event_model")
    return candidates[-1]


def _load_keystore(keystore_path: Path) -> Dict[str, object]:
    with keystore_path.open("r", encoding="utf-8") as handle:
        data = json.load(handle)
    if not isinstance(data, dict):
        raise ValueError("keystore must be a JSON object")
    return data


def _pick_key(data: Dict[str, object], key_id: str) -> Dict[str, object]:
    keys = data.get("keys")
    if not isinstance(keys, list):
        raise ValueError("keystore missing keys list")
    for entry in keys:
        if isinstance(entry, dict) and entry.get("kid") == key_id:
            return entry
    raise ValueError(f"key {key_id} not found in keystore")


def _message_to_sign(merkle_root: str, batch_ts: str) -> bytes:
    return f"{merkle_root}|{batch_ts}".encode("utf-8")


def _batch_hash(path: Path) -> str:
    digest = hashlib.sha256()
    with path.open("rb") as handle:
        for chunk in iter(lambda: handle.read(8192), b""):
            digest.update(chunk)
    return digest.hexdigest()


def sign_batch(
    batch_json: Optional[PathLike] = None,
    keystore_path: Optional[PathLike] = None,
    *,
    signature_path: Optional[PathLike] = None,
    seed_b64: Optional[str] = None,
    key_id: Optional[str] = None,
) -> Dict[str, str]:
    """Assina o batch JSON e emite signature.json compatível com o verificador."""

    kid = key_id or KEY_ID
    seed_b64 = seed_b64 or _seed_b64_from_env(kid)
    if not seed_b64:
        raise RuntimeError(
            f"Missing seed for key {kid}. Set {_env_name_for_key(kid)} or ORACLE_ED25519_SEED"
        )

    batch_path = _choose_batch_json(batch_json)
    keystore = Path(keystore_path) if keystore_path is not None else DEFAULT_KEYSTORE_PATH
    signature_dest = Path(signature_path) if signature_path is not None else SIGNATURE_PATH

    keystore_data = _load_keystore(keystore)
    key_entry = _pick_key(keystore_data, kid)
    algorithm = str(key_entry.get("alg", "")).lower()
    if algorithm != "ed25519":
        raise ValueError(f"unsupported algorithm {key_entry.get('alg')} for key {kid}")

    pubkey_b64 = key_entry.get("pubkey")
    if not isinstance(pubkey_b64, str):
        raise ValueError("keystore entry missing base64 pubkey")

    seed = _decode_seed(seed_b64)
    signer = SigningKey(seed)
    derived_pubkey = base64.b64encode(signer.verify_key.to_bytes()).decode()
    if derived_pubkey != pubkey_b64:
        raise ValueError("provided seed does not match keystore public key")

    with batch_path.open("r", encoding="utf-8") as handle:
        batch_data = json.load(handle)
    merkle_root = str(batch_data.get("merkle_root"))
    batch_ts = str(batch_data.get("batch_ts"))
    if not merkle_root or not batch_ts:
        raise ValueError("batch JSON missing merkle_root or batch_ts")

    message = _message_to_sign(merkle_root, batch_ts)
    signature = signer.sign(message)

    record = {
        "kid": kid,
        "alg": "ed25519",
        "sig": base64.b64encode(signature).decode(),
        "pubkey": pubkey_b64,
        "merkle_root": merkle_root,
        "batch_ts": batch_ts,
        "batch_sha256": _batch_hash(batch_path),
        "signed_at": datetime.now(timezone.utc).isoformat().replace("+00:00", "Z"),
    }

    _ensure_dir(signature_dest)
    signature_dest.write_text(json.dumps(record, indent=2), encoding="utf-8")

    return {"batch": str(batch_path), "signature": str(signature_dest), "key_id": kid}


def main() -> None:
    try:
        res = sign_batch()
    except Exception as exc:  # noqa: BLE001
        print(str(exc), file=sys.stderr)
        sys.exit(1)
    print(f"[sign] wrote {res['signature']} for {Path(res['batch']).name}")

def _utcnow_iso() -> str:
    return datetime.now(timezone.utc).replace(microsecond=0).isoformat()


def _load_json(path: Path) -> dict:
    try:
        return json.loads(Path(path).read_text(encoding="utf-8"))
    except Exception:
        return {}


def _save_json(path: Path, obj: dict) -> None:
    path = Path(path)
    path.parent.mkdir(parents=True, exist_ok=True)
    path.write_text(json.dumps(obj, ensure_ascii=False, indent=2), encoding="utf-8")


def sign_batch(batch_path: Path, keystore_path: Path, signature_path: Path | None = None) -> Path:
    data = Path(batch_path).read_bytes()
    sha256 = hashlib.sha256(data).hexdigest()

    seed_b64 = os.environ.get("ORACLE_ED25519_SEED")
    if not seed_b64:
        raise RuntimeError("ORACLE_ED25519_SEED not set")
    seed = base64.b64decode(seed_b64, validate=True)
    sk = signing.SigningKey(seed)
    vk = sk.verify_key
    pubkey_b64 = base64.b64encode(bytes(vk)).decode("ascii")

    sig_bytes = sk.sign(data).signature
    sig_b64 = base64.b64encode(sig_bytes).decode("ascii")

    # garantir keystore JSON com essa pubkey e janela de validade generosa
    ks_path = Path(keystore_path)
    ks = _load_json(ks_path) or {}
    keys = ks.get("keys") or []
    found = False
    for k in keys:
        if k.get("pubkey") == pubkey_b64:
            found = True
            k.setdefault("algo", "ed25519")
            k.setdefault("kid", "default")
            k.setdefault("not_before", _utcnow_iso())
            k.setdefault("expires_at", (datetime.now(timezone.utc) + timedelta(days=3650)).replace(microsecond=0).isoformat())
            break
    if not found:
        keys.append({
            "kid": "default",
            "algo": "ed25519",
            "pubkey": pubkey_b64,
            "not_before": _utcnow_iso(),
            "expires_at": (datetime.now(timezone.utc) + timedelta(days=3650)).replace(microsecond=0).isoformat(),
        })
    ks["keys"] = keys
    _save_json(ks_path, ks)

    sig_obj = {
        "algo": "ed25519",
        "signed_at": _utcnow_iso(),
        "pubkey": pubkey_b64,
        "signature": sig_b64,
        "batch_sha256": sha256,
    }
    out_path = Path(signature_path) if signature_path else SIGNATURE_PATH
    _save_json(out_path, sig_obj)
    return out_path
>>>>>>> 937b62f7


if __name__ == "__main__":
    raise SystemExit("Use sign_batch from scripts.crypto.sign_batch module")<|MERGE_RESOLUTION|>--- conflicted
+++ resolved
@@ -1,6 +1,5 @@
 from __future__ import annotations
 
-<<<<<<< HEAD
 from typing import Union
 from pathlib import Path
 import os
@@ -111,7 +110,6 @@
 
 def main() -> None:
     raise SystemExit("sign_batch CLI disabled in this context")
-=======
 import base64
 import hashlib
 import json
@@ -343,7 +341,6 @@
     out_path = Path(signature_path) if signature_path else SIGNATURE_PATH
     _save_json(out_path, sig_obj)
     return out_path
->>>>>>> 937b62f7
 
 
 if __name__ == "__main__":
