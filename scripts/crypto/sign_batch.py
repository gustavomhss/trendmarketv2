--- conflicted
+++ resolved
@@ -4,11 +4,8 @@
 from pathlib import Path
 from nacl import signing
 
-<<<<<<< HEAD
-=======
 PathLike = Union[str, Path]
 KEY_ID = os.environ.get("ORACLE_SIGNING_KEY_ID", "s7-active-20251001")
->>>>>>> b5484810
 SIGNATURE_PATH: "Path" = Path("out/evidence/S7_event_model/signature.json")
 
 
