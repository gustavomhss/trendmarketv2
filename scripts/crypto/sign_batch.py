from __future__ import annotations
import os, json, base64, hashlib
from datetime import datetime, timezone, timedelta
from pathlib import Path
<<<<<<< HEAD
from typing import Dict, Optional
from typing import Union
=======
>>>>>>> 5a911c44
from nacl import signing

PathLike = Union[str, Path]
KEY_ID = os.environ.get("ORACLE_SIGNING_KEY_ID", "s7-active-20251001")
SIGNATURE_PATH: "Path" = Path("out/evidence/S7_event_model/signature.json")


def _utcnow_iso() -> str:
    return datetime.now(timezone.utc).replace(microsecond=0).isoformat()


def _load_json(path: Path) -> dict:
    try:
        return json.loads(Path(path).read_text(encoding="utf-8"))
    except Exception:
        return {}


def _save_json(path: Path, obj: dict) -> None:
    path = Path(path)
    path.parent.mkdir(parents=True, exist_ok=True)
    path.write_text(json.dumps(obj, ensure_ascii=False, indent=2), encoding="utf-8")


def sign_batch(batch_path: Path, keystore_path: Path, signature_path: Path | None = None) -> Path:
    data = Path(batch_path).read_bytes()
    sha256 = hashlib.sha256(data).hexdigest()

    seed_b64 = os.environ.get("ORACLE_ED25519_SEED")
    if not seed_b64:
        raise RuntimeError("ORACLE_ED25519_SEED not set")
    seed = base64.b64decode(seed_b64, validate=True)
    sk = signing.SigningKey(seed)
    vk = sk.verify_key
    pubkey_b64 = base64.b64encode(bytes(vk)).decode("ascii")

    sig_bytes = sk.sign(data).signature
    sig_b64 = base64.b64encode(sig_bytes).decode("ascii")

    # garantir keystore JSON com essa pubkey e janela de validade generosa
    ks_path = Path(keystore_path)
    ks = _load_json(ks_path) or {}
    keys = ks.get("keys") or []
    found = False
    for k in keys:
        if k.get("pubkey") == pubkey_b64:
            found = True
            k.setdefault("algo", "ed25519")
            k.setdefault("kid", "default")
            k.setdefault("not_before", _utcnow_iso())
            k.setdefault("expires_at", (datetime.now(timezone.utc) + timedelta(days=3650)).replace(microsecond=0).isoformat())
            break
    if not found:
        keys.append({
            "kid": "default",
            "algo": "ed25519",
            "pubkey": pubkey_b64,
            "not_before": _utcnow_iso(),
            "expires_at": (datetime.now(timezone.utc) + timedelta(days=3650)).replace(microsecond=0).isoformat(),
        })
    ks["keys"] = keys
    _save_json(ks_path, ks)

    sig_obj = {
        "algo": "ed25519",
        "signed_at": _utcnow_iso(),
        "pubkey": pubkey_b64,
        "signature": sig_b64,
        "batch_sha256": sha256,
    }
    out_path = Path(signature_path) if signature_path else SIGNATURE_PATH
    _save_json(out_path, sig_obj)
    return out_path


if __name__ == "__main__":
    raise SystemExit("Use sign_batch from scripts.crypto.sign_batch module")<|MERGE_RESOLUTION|>--- conflicted
+++ resolved
@@ -2,11 +2,8 @@
 import os, json, base64, hashlib
 from datetime import datetime, timezone, timedelta
 from pathlib import Path
-<<<<<<< HEAD
 from typing import Dict, Optional
 from typing import Union
-=======
->>>>>>> 5a911c44
 from nacl import signing
 
 PathLike = Union[str, Path]
