from __future__ import annotations

<<<<<<< HEAD
import base64
import json
from datetime import datetime, timezone
from hashlib import sha256
from pathlib import Path
from typing import Any, Dict

try:  # pragma: no cover - fallback when PyNaCl is not installed
    from nacl import exceptions as nacl_exc, signing  # type: ignore
except ModuleNotFoundError:  # pragma: no cover - exercised in CI image without PyNaCl
    from tools.crypto import ed25519 as _ed25519

    class _BadSignatureError(Exception):
        pass

    class _VerifyKey:
        def __init__(self, key: bytes) -> None:
            if len(key) != 32:
                raise ValueError("Ed25519 public key must be 32 bytes")
            self._key = key

        def verify(self, message: bytes, signature: bytes) -> bytes:
            if not _ed25519.verify(signature, message, self._key):
                raise _BadSignatureError("invalid Ed25519 signature")
            return message

    class _SigningModule:
        VerifyKey = _VerifyKey

    class _ExceptionsModule:
        BadSignatureError = _BadSignatureError

    signing = _SigningModule()  # type: ignore
    nacl_exc = _ExceptionsModule()  # type: ignore


class VerificationError(Exception):
    pass


def _read_json(path: Path) -> Dict[str, Any]:
    return json.loads(path.read_text(encoding="utf-8"))


def _parse_iso8601(value: str) -> datetime:
    candidate = value
    if candidate.endswith("Z"):
        candidate = candidate[:-1] + "+00:00"
    dt = datetime.fromisoformat(candidate)
    if dt.tzinfo is None:
        dt = dt.replace(tzinfo=timezone.utc)
    else:
        dt = dt.astimezone(timezone.utc)
    return dt


def _extract_public_key(entry: Dict[str, Any]) -> bytes:
    pubkey_b64 = entry.get("pubkey") or entry.get("public_key") or entry.get("public_key_b64")
    if not isinstance(pubkey_b64, str):
        raise VerificationError("keystore entry missing public key")
    return base64.b64decode(pubkey_b64, validate=True)


def _find_key(keystore: Dict[str, Any], key_id: str) -> Dict[str, Any]:
    keys = keystore.get("keys")
    if not isinstance(keys, list):
        raise VerificationError("keystore missing keys list")
    for entry in keys:
        if isinstance(entry, dict) and entry.get("kid") == key_id:
            return entry
    raise VerificationError(f"key_id {key_id} not found in keystore")


def verify_signature(signature_path: Path, keystore_path: Path, batch_path: Path) -> None:
    signature_doc = _read_json(signature_path)
    keystore_doc = _read_json(keystore_path)

    algorithm = signature_doc.get("algorithm")
    if algorithm and str(algorithm).lower() != "ed25519":
        raise VerificationError("unsupported signature algorithm")

    key_id = signature_doc.get("key_id")
    if not isinstance(key_id, str) or not key_id:
        raise VerificationError("signature missing key_id")

    claimed_pub_b64 = signature_doc.get("public_key_b64")
    signature_primary = signature_doc.get("signature_b64")
    signature_legacy = signature_doc.get("sig")
    if signature_primary is None and signature_legacy is None:
        raise VerificationError("signature payload missing signature data")
    if signature_primary is None:
        signature_b64 = signature_legacy
    else:
        if signature_legacy is not None and signature_primary != signature_legacy:
            raise VerificationError("signature mismatch between fields")
        signature_b64 = signature_primary
    if not isinstance(signature_b64, str):
        raise VerificationError("signature payload missing signature data")

    signed_at_raw = signature_doc.get("signed_at")
    if not isinstance(signed_at_raw, str):
        raise VerificationError("signature missing signed_at timestamp")
    signed_at = _parse_iso8601(signed_at_raw)

    recorded_hash = signature_doc.get("batch_sha256")
    if not isinstance(recorded_hash, str):
        raise VerificationError("signature missing batch_sha256")

    batch_bytes = batch_path.read_bytes()
    computed_hash = sha256(batch_bytes).hexdigest()
    if computed_hash != recorded_hash:
        raise VerificationError("batch_sha256 mismatch")

    key_entry = _find_key(keystore_doc, key_id)
    not_after_raw = key_entry.get("not_after")
    if isinstance(not_after_raw, str):
        not_after = _parse_iso8601(not_after_raw)
        if signed_at > not_after:
            raise VerificationError("key expired for signed_at timestamp")

    expected_public_key = _extract_public_key(key_entry)

    if claimed_pub_b64 is not None:
        if not isinstance(claimed_pub_b64, str):
            raise VerificationError("public_key_b64 must be a base64 string")
        claimed_public_key = base64.b64decode(claimed_pub_b64, validate=True)
        if claimed_public_key != expected_public_key:
            raise VerificationError("public key mismatch between signature and keystore")

    signature_bytes = base64.b64decode(signature_b64, validate=True)

    verify_key = signing.VerifyKey(expected_public_key)
    try:
        verify_key.verify(batch_bytes, signature_bytes)
    except nacl_exc.BadSignatureError as exc:  # pragma: no cover - defensive
        raise VerificationError("invalid Ed25519 signature") from exc

    # success -> return None
    return None
=======
from pathlib import Path
import base64
import json
import hashlib
from datetime import datetime, timezone
from typing import Any

from nacl import signing, exceptions as nacl_exc


class VerificationError(Exception):
    """Raised when a signature or keystore entry cannot be validated."""


def _read_json(path: Path) -> Any:
    try:
        return json.loads(path.read_text(encoding="utf-8"))
    except FileNotFoundError as exc:
        raise VerificationError(f"missing file: {path}") from exc
    except json.JSONDecodeError as exc:
        raise VerificationError(f"invalid JSON: {path}") from exc


def _parse_time(value: str) -> datetime:
    if value.endswith("Z"):
        value = value[:-1] + "+00:00"
    dt = datetime.fromisoformat(value)
    if dt.tzinfo is None:
        dt = dt.replace(tzinfo=timezone.utc)
    return dt.astimezone(timezone.utc)


def _decode_b64(value: str, field: str) -> bytes:
    try:
        return base64.b64decode(value, validate=True)
    except Exception as exc:  # noqa: BLE001
        raise VerificationError(f"invalid base64 for {field}") from exc


def _keystore_entry(keys: list[Any], pubkey_b64: str) -> dict[str, Any]:
    for entry in keys:
        if isinstance(entry, dict) and entry.get("pubkey") == pubkey_b64:
            return entry
    raise VerificationError("public key not present in keystore")


def _validity_window(entry: dict[str, Any]) -> tuple[datetime, datetime]:
    not_before_val = entry.get("not_before") or entry.get("valid_from")
    if not isinstance(not_before_val, str):
        raise VerificationError("keystore entry missing validity window")
    not_before_dt = _parse_time(not_before_val)

    expires_candidates = []
    for key in ("expires_at", "not_after", "valid_until"):
        value = entry.get(key)
        if isinstance(value, str):
            expires_candidates.append(_parse_time(value))
    if not expires_candidates:
        raise VerificationError("keystore entry missing validity window")
    expires_dt = min(expires_candidates)
    return not_before_dt, expires_dt


def verify_signature(signature_path: Path, keystore_path: Path, batch_path: Path) -> bool:
    signature_data = _read_json(signature_path)
    if not isinstance(signature_data, dict):
        raise VerificationError("signature payload must be an object")

    algo = signature_data.get("algo")
    if algo != "ed25519":
        raise VerificationError("unsupported signature algorithm")

    pubkey_b64 = signature_data.get("pubkey")
    signature_b64 = signature_data.get("sig") or signature_data.get("signature")
    if not isinstance(pubkey_b64, str) or not isinstance(signature_b64, str):
        raise VerificationError("signature payload missing fields")

    pubkey = _decode_b64(pubkey_b64, "pubkey")
    signature = _decode_b64(signature_b64, "signature")

    batch_bytes = batch_path.read_bytes()
    batch_sha = signature_data.get("batch_sha256")
    if batch_sha is not None:
        if not isinstance(batch_sha, str):
            raise VerificationError("batch_sha256 must be a string if present")
        computed_sha = hashlib.sha256(batch_bytes).hexdigest()
        if computed_sha != batch_sha:
            raise VerificationError("batch_sha256 mismatch")

    keystore_data = _read_json(keystore_path)
    keys = keystore_data.get("keys") if isinstance(keystore_data, dict) else None
    if not isinstance(keys, list):
        raise VerificationError("keystore format invalid")

    entry = _keystore_entry(keys, pubkey_b64)
    not_before_dt, expires_dt = _validity_window(entry)

    now = datetime.now(timezone.utc)
    if not (not_before_dt <= now <= expires_dt):
        raise VerificationError("keystore entry outside validity window")

    verify_key = signing.VerifyKey(pubkey)
    try:
        verify_key.verify(batch_bytes, signature)
    except nacl_exc.BadSignatureError as exc:
        raise VerificationError("invalid signature") from exc

import json, base64, hashlib
from datetime import datetime, timezone
from pathlib import Path
from typing import Final
from nacl import signing, exceptions as nacl_exc

__all__ = ["VerificationError", "verify_signature"]

class VerificationError(Exception):
    """Erro de verificação criptográfica/keystore inválida."""

def _load_json(path: Path) -> dict:
    return json.loads(Path(path).read_text(encoding="utf-8"))

def _parse_ts(ts: str) -> datetime:
    # aceita sufixo 'Z' e ISO com offset
    # aceita '...Z' e ISO com offset
from nacl import signing, exceptions as nacl_exc


def _load_json(path: Path) -> dict:
    return json.loads(Path(path).read_text(encoding="utf-8"))


def _parse_ts(ts: str) -> datetime:
    if ts.endswith("Z"):
        ts = ts[:-1] + "+00:00"
    return datetime.fromisoformat(ts)

def verify_signature(signature_path: Path, keystore_path: Path, batch_path: Path) -> bool:
    """
    Verifica a assinatura ED25519 do arquivo de batch.
    Raises VerificationError em qualquer falha, True se válido.
    """
    # assinatura
    try:
        sig = _load_json(Path(signature_path))
    except Exception as e:
        raise VerificationError(f"assinatura ilegível: {e}") from e

    pubkey_b64 = sig.get("pubkey")
    sig_b64 = sig.get("signature")
    algo = (sig.get("algo") or "ed25519").lower()
    expected_sha = sig.get("batch_sha256")

    if algo != "ed25519":
        raise VerificationError(f"algoritmo não suportado: {algo}")
    if not isinstance(pubkey_b64, str) or not isinstance(sig_b64, str):
        raise VerificationError("assinatura malformada (pubkey/signature ausentes)")

    # keystore
    try:
        ks = _load_json(Path(keystore_path))
    except Exception as e:
        raise VerificationError(f"keystore ilegível: {e}") from e

    entry = next((k for k in (ks.get("keys") or []) if k.get("pubkey") == pubkey_b64), None)
    if not entry:
        raise VerificationError("pubkey ausente no keystore")

    now = datetime.now(timezone.utc)
    nb = _parse_ts(entry.get("not_before", "1970-01-01T00:00:00+00:00"))
    exp = _parse_ts(entry.get("expires_at", "9999-12-31T23:59:59+00:00"))
    if not (nb <= now <= exp):
        raise VerificationError("chave fora da janela de validade")

    # dados + verificação
    data = Path(batch_path).read_bytes()
    if expected_sha and hashlib.sha256(data).hexdigest() != expected_sha:
        raise VerificationError("batch hash mismatch")

    try:
        verify_key = signing.VerifyKey(base64.b64decode(pubkey_b64, validate=True))
    Args:
        signature_path: caminho para JSON de assinatura (contendo pubkey/signature/batch_sha256).
        keystore_path:  JSON com lista "keys" contendo pubkey e janela de validade.
        batch_path:     arquivo de batch assinado (bytes exatos).
    Raises:
        VerificationError em qualquer falha.
    Returns:
        True se assinatura válida.
    """
    try:
        sig = _load_json(Path(signature_path))
    except Exception as e:
        raise VerificationError(f"assinatura ilegível: {e}") from e

    pubkey_b64 = sig.get("pubkey")
    sig_b64 = sig.get("signature")
    algo = (sig.get("algo") or "ed25519").lower()
    expected_sha = sig.get("batch_sha256")

    if algo != "ed25519":
        raise VerificationError(f"algoritmo não suportado: {algo}")
    if not isinstance(pubkey_b64, str) or not isinstance(sig_b64, str):
        raise VerificationError("assinatura malformada (pubkey/signature ausentes)")

    try:
        ks = _load_json(Path(keystore_path))
    except Exception as e:
        raise VerificationError(f"keystore ilegível: {e}") from e

    entry = next((k for k in (ks.get("keys") or []) if k.get("pubkey") == pubkey_b64), None)
    if not entry:
        raise VerificationError("pubkey ausente no keystore")

def verify_signature(signature_path: Path, keystore_path: Path, batch_path: Path) -> bool:
    sig = _load_json(Path(signature_path))
    pubkey_b64 = sig["pubkey"]
    sig_b64 = sig["signature"]
    algo = sig.get("algo", "ed25519")
    if algo != "ed25519":
        raise ValueError(f"unsupported algo: {algo}")

    ks = _load_json(Path(keystore_path))
    entry = next((k for k in (ks.get("keys") or []) if k.get("pubkey") == pubkey_b64), None)
    if not entry:
        raise ValueError("pubkey not found in keystore")

    now = datetime.now(timezone.utc)
    nb = _parse_ts(entry.get("not_before", "1970-01-01T00:00:00+00:00"))
    exp = _parse_ts(entry.get("expires_at", "9999-12-31T23:59:59+00:00"))
    if not (nb <= now <= exp):
        raise VerificationError("chave fora da janela de validade")

    verify_key = signing.VerifyKey(base64.b64decode(pubkey_b64, validate=True))
    data = Path(batch_path).read_bytes()
    if expected_sha and hashlib.sha256(data).hexdigest() != expected_sha:
        raise VerificationError("batch hash mismatch")

    try:
        verify_key.verify(data, base64.b64decode(sig_b64, validate=True))
    except nacl_exc.BadSignatureError as e:
        raise VerificationError("assinatura inválida") from e
    return True
        raise ValueError("key not valid at current time")



def main() -> None:
    raise SystemExit("verify_signature CLI disabled in this context")
    try:
        ok = verify_signature(sys.argv[1], sys.argv[2], sys.argv[3]) if len(sys.argv) == 4 else verify_signature(
            "out/evidence/S7_event_model/signature.json",
            "tools/crypto/keystore.json",
            "out/evidence/S7_event_model/batch_latest.json",
        )
    except VerificationError as exc:
        print(str(exc) or "Signature verification failed", file=sys.stderr)
        sys.exit(1)
    except Exception as exc:  # noqa: BLE001
        print(str(exc), file=sys.stderr)
        sys.exit(1)
    if not ok:
        print("Signature verification failed", file=sys.stderr)
        sys.exit(1)
    print("[verify] OK")
    verify_key = signing.VerifyKey(base64.b64decode(pubkey_b64, validate=True))
    data = Path(batch_path).read_bytes()
    expected = sig.get("batch_sha256")
    if expected and hashlib.sha256(data).hexdigest() != expected:
        raise ValueError("batch hash mismatch")
    try:
        verify_key.verify(data, base64.b64decode(sig_b64, validate=True))
    except nacl_exc.BadSignatureError:
        raise ValueError("invalid signature")
    return True



if __name__ == "__main__":
    raise SystemExit("Use verify_signature from scripts.crypto.verify_signature module")
>>>>>>> f638e787
<|MERGE_RESOLUTION|>--- conflicted
+++ resolved
@@ -1,6 +1,5 @@
 from __future__ import annotations
 
-<<<<<<< HEAD
 import base64
 import json
 from datetime import datetime, timezone
@@ -140,7 +139,6 @@
 
     # success -> return None
     return None
-=======
 from pathlib import Path
 import base64
 import json
@@ -419,5 +417,4 @@
 
 
 if __name__ == "__main__":
-    raise SystemExit("Use verify_signature from scripts.crypto.verify_signature module")
->>>>>>> f638e787
+    raise SystemExit("Use verify_signature from scripts.crypto.verify_signature module")