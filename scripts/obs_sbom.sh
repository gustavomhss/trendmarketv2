#!/usr/bin/env bash
set -euo pipefail

ROOT="$(git rev-parse --show-toplevel 2>/dev/null || pwd)"
EVI="$ROOT/out/obs_gatecheck/evidence"
mkdir -p "$EVI"

SBOM_JSON="$EVI/sbom.cdx.json"
SBOM_SHA="$EVI/sbom.cdx.sha256"

generate_with_cargo() {
  local manifest="$ROOT/Cargo.toml"
  if [[ ! -f "$manifest" ]]; then
    return 1
<<<<<<< HEAD
  fi
  if ! command -v cargo >/dev/null 2>&1; then
    return 1
  fi
  if ! cargo cyclonedx --help >/dev/null 2>&1; then
    cargo install cargo-cyclonedx >/dev/null 2>&1 || true
  fi
  if ! cargo cyclonedx --help >/dev/null 2>&1; then
    return 1
  fi

  local tmp="${SBOM_JSON}.tmp"
  if ! cargo cyclonedx --format json >"$tmp"; then
    rm -f "$tmp"
    return 1
  fi
  mv "$tmp" "$SBOM_JSON"
  return 0
}

generate_fallback() {
  local tmp="${SBOM_JSON}.tmp"
  python3 - "$ROOT" "$tmp" <<'PY'
import hashlib
import json
import subprocess
import sys
import uuid
from datetime import datetime, timezone
from pathlib import Path

def git_rev(repo_root: Path) -> str:
    try:
        result = subprocess.check_output(
            ["git", "rev-parse", "HEAD"], cwd=str(repo_root), stderr=subprocess.DEVNULL
        )
        return result.decode().strip()
    except Exception:
        return datetime.now(timezone.utc).strftime("%Y%m%dT%H%M%SZ")


def iter_components(repo_root: Path):
    include = ("src", "scripts", "ops", "docs/obs")
    for folder in include:
        base = repo_root / folder
        if not base.exists():
            continue
        for path in sorted(base.rglob("*")):
            if not path.is_file():
                continue
            rel = path.relative_to(repo_root).as_posix()
            if "/." in f"/{rel}":
                continue
            digest = hashlib.sha256(path.read_bytes()).hexdigest()
            yield {
                "bom-ref": f"file:{rel}",
                "type": "file",
                "name": rel,
                "hashes": [
                    {
                        "alg": "SHA-256",
                        "content": digest,
                    }
                ],
            }


def build_sbom(repo_root: Path) -> dict:
    return {
        "bomFormat": "CycloneDX",
        "specVersion": "1.4",
        "serialNumber": f"urn:uuid:{uuid.uuid4()}",
        "version": 1,
        "metadata": {
            "timestamp": datetime.now(timezone.utc).isoformat().replace("+00:00", "Z"),
            "tools": [
                {
                    "vendor": "trendmarketv2",
                    "name": "obs_sbom.sh fallback",
                    "version": "1.0",
                }
            ],
            "component": {
                "bom-ref": f"app:{repo_root.name}",
                "type": "application",
                "name": repo_root.name,
                "version": git_rev(repo_root),
            },
        },
        "components": list(iter_components(repo_root)),
    }


def main() -> None:
    repo_root = Path(sys.argv[1]).resolve()
    sbom_path = Path(sys.argv[2]).resolve()
    sbom = build_sbom(repo_root)
    sbom_path.write_text(json.dumps(sbom, indent=2), encoding="utf-8")


if __name__ == "__main__":
    main()
PY
  mv "$tmp" "$SBOM_JSON"
}

main() {
  if ! generate_with_cargo; then
    generate_fallback
  fi

  if command -v sha256sum >/dev/null 2>&1; then
    sha256sum "$SBOM_JSON" >"$SBOM_SHA"
  elif command -v shasum >/dev/null 2>&1; then
    shasum -a 256 "$SBOM_JSON" >"$SBOM_SHA"
  else
    python3 - "$SBOM_JSON" "$SBOM_SHA" <<'PY'
import hashlib
import sys
from pathlib import Path

sbom_path = Path(sys.argv[1]).resolve()
sha_path = Path(sys.argv[2]).resolve()

digest = hashlib.sha256(sbom_path.read_bytes()).hexdigest()
sha_path.write_text(f"{digest}  {sbom_path.name}\n", encoding="utf-8")
PY
  fi

  echo SBOM_OK
}

main "$@"
=======
EVI="${EVI:-out/obs_gatecheck/evidence}"; mkdir -p "$EVI"
SBOM_PATH="$EVI/sbom.cdx.json"
HASH_PATH="$EVI/sbom.cdx.sha256"
export SBOM_PATH HASH_PATH

hash_file() {
  if command -v sha256sum >/dev/null 2>&1; then
    sha256sum "$SBOM_PATH" > "$HASH_PATH"
  else
    shasum -a 256 "$SBOM_PATH" > "$HASH_PATH"
  fi
}

if [ -f Cargo.toml ]; then
  if command -v cargo >/dev/null 2>&1; then
    cargo install cargo-cyclonedx >/dev/null 2>&1 || true
    if cargo cyclonedx --help >/dev/null 2>&1; then
      cargo cyclonedx --format json | tee "$SBOM_PATH" >/dev/null
      hash_file
      echo SBOM_OK
      exit 0
    else
      echo "cargo cyclonedx indisponível — SBOM skip"
      exit 0
    fi
  else
    echo "cargo indisponível — SBOM skip"
    exit 0
  fi
fi

if command -v python3 >/dev/null 2>&1; then
  python3 -m pip install --quiet --user cyclonedx-bom >/dev/null 2>&1 || true
  CYC_BIN="$(python3 -c 'import os, shutil, site; import sys
path = shutil.which("cyclonedx-bom")
if path:
    print(path)
else:
    user_bin = os.path.join(site.USER_BASE, "bin", "cyclonedx-bom")
    print(user_bin if os.path.exists(user_bin) else "")
')"
  if [ -n "$CYC_BIN" ] && [ -x "$CYC_BIN" ]; then
    "$CYC_BIN" -o "$SBOM_PATH" >/dev/null
    hash_file
    echo SBOM_OK
  else
    echo "cyclonedx-bom indisponível — gerando fallback"
    python3 <<'PY'
import datetime
import json
import os
import subprocess
import sys
from pathlib import Path

sbom_path = Path(os.environ.get("SBOM_PATH", "out/obs_gatecheck/evidence/sbom.cdx.json"))
components = []
try:
    output = subprocess.check_output([sys.executable, "-m", "pip", "list", "--format", "json"], text=True)
    for pkg in json.loads(output):
        components.append({
            "type": "library",
            "name": pkg.get("name"),
            "version": pkg.get("version"),
        })
except Exception:
    components = []

bom = {
    "bomFormat": "CycloneDX",
    "specVersion": "1.4",
    "version": 1,
    "metadata": {
        "timestamp": datetime.datetime.utcnow().isoformat() + "Z",
        "tools": [
            {
                "vendor": "trendmarketv2",
                "name": "obs_sbom_fallback",
                "version": "1.0",
            }
        ],
    },
    "components": components,
}

sbom_path.parent.mkdir(parents=True, exist_ok=True)
sbom_path.write_text(json.dumps(bom, indent=2))
PY
    hash_file
    echo SBOM_OK
  fi
  if ! command -v cargo >/dev/null 2>&1; then
    return 1
  fi
  if ! cargo cyclonedx --help >/dev/null 2>&1; then
    cargo install cargo-cyclonedx >/dev/null 2>&1 || true
  fi
  if ! cargo cyclonedx --help >/dev/null 2>&1; then
    return 1
  fi

  tmp="${SBOM_JSON}.tmp"
  if ! cargo cyclonedx --format json >"$tmp"; then
    rm -f "$tmp"
    return 1
  fi
  mv "$tmp" "$SBOM_JSON"
  return 0
}

generate_fallback() {
  tmp="${SBOM_JSON}.tmp"
  ROOT="$ROOT" SBOM_JSON="$tmp" python3 - <<'PY'
import hashlib
import json
import os
import subprocess
import sys
import uuid
from datetime import datetime, timezone
from pathlib import Path

root = Path(os.environ["ROOT"]).resolve()
sbom_json = Path(os.environ["SBOM_JSON"]).resolve()

def git_rev() -> str:
    try:
        result = subprocess.check_output(
            ["git", "rev-parse", "HEAD"], cwd=root, stderr=subprocess.DEVNULL
        )
        return result.decode().strip()
    except Exception:
        return datetime.now(timezone.utc).strftime("%Y%m%dT%H%M%SZ")

def file_components() -> list[dict[str, object]]:
    include = ["src", "scripts", "ops", "docs/obs"]
    components: list[dict[str, object]] = []
    for folder in include:
        base = root / folder
        if not base.exists():
            continue
        for path in sorted(base.rglob("*")):
            if not path.is_file():
                continue
            rel = path.relative_to(root).as_posix()
            if "/." in f"/{rel}":
                continue
            digest = hashlib.sha256(path.read_bytes()).hexdigest()
            components.append(
                {
                    "bom-ref": f"file:{rel}",
                    "type": "file",
                    "name": rel,
                    "hashes": [
                        {
                            "alg": "SHA-256",
                            "content": digest,
                        }
                    ],
                }
            )
    return components


sbom = {
    "bomFormat": "CycloneDX",
    "specVersion": "1.4",
    "serialNumber": f"urn:uuid:{uuid.uuid4()}",
    "version": 1,
    "metadata": {
        "timestamp": datetime.now(timezone.utc).isoformat().replace("+00:00", "Z"),
        "tools": [
            {
                "vendor": "trendmarketv2",
                "name": "obs_sbom.sh fallback",
                "version": "1.0",
            }
        ],
        "component": {
            "bom-ref": f"app:{root.name}",
            "type": "application",
            "name": root.name,
            "version": git_rev(),
        },
    },
    "components": file_components(),
}

sbom_json.write_text(json.dumps(sbom, indent=2), encoding="utf-8")
PY
  mv "$tmp" "$SBOM_JSON"
}

if ! generate_with_cargo; then
  generate_fallback
fi

if command -v sha256sum >/dev/null 2>&1; then
  sha256sum "$SBOM_JSON" >"$SBOM_SHA"
else
  shasum -a 256 "$SBOM_JSON" >"$SBOM_SHA"
  echo "python3 indisponível — SBOM skip"
fi

echo SBOM_OK
>>>>>>> 8f19e77d
<|MERGE_RESOLUTION|>--- conflicted
+++ resolved
@@ -12,7 +12,6 @@
   local manifest="$ROOT/Cargo.toml"
   if [[ ! -f "$manifest" ]]; then
     return 1
-<<<<<<< HEAD
   fi
   if ! command -v cargo >/dev/null 2>&1; then
     return 1
@@ -146,7 +145,6 @@
 }
 
 main "$@"
-=======
 EVI="${EVI:-out/obs_gatecheck/evidence}"; mkdir -p "$EVI"
 SBOM_PATH="$EVI/sbom.cdx.json"
 HASH_PATH="$EVI/sbom.cdx.sha256"
@@ -351,5 +349,4 @@
   echo "python3 indisponível — SBOM skip"
 fi
 
-echo SBOM_OK
->>>>>>> 8f19e77d
+echo SBOM_OK