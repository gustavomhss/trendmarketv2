--- conflicted
+++ resolved
@@ -1,6 +1,5 @@
 #!/usr/bin/env bash
 set -euo pipefail
-<<<<<<< HEAD
 
 ROOT="$(git rev-parse --show-toplevel 2>/dev/null || pwd)"
 EVI="$ROOT/out/obs_gatecheck/evidence"
@@ -13,7 +12,6 @@
   local manifest="$ROOT/Cargo.toml"
   if [[ ! -f "$manifest" ]]; then
     return 1
-=======
 EVI="${EVI:-out/obs_gatecheck/evidence}"; mkdir -p "$EVI"
 SBOM_PATH="$EVI/sbom.cdx.json"
 HASH_PATH="$EVI/sbom.cdx.sha256"
@@ -104,7 +102,6 @@
 PY
     hash_file
     echo SBOM_OK
->>>>>>> 71222bc6
   fi
   if ! command -v cargo >/dev/null 2>&1; then
     return 1
@@ -215,12 +212,8 @@
 if command -v sha256sum >/dev/null 2>&1; then
   sha256sum "$SBOM_JSON" >"$SBOM_SHA"
 else
-<<<<<<< HEAD
   shasum -a 256 "$SBOM_JSON" >"$SBOM_SHA"
-fi
-
-echo SBOM_OK
-=======
   echo "python3 indisponível — SBOM skip"
 fi
->>>>>>> 71222bc6
+
+echo SBOM_OK