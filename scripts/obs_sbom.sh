#!/usr/bin/env bash
set -euo pipefail

ROOT="$(git rev-parse --show-toplevel 2>/dev/null || pwd)"
EVI="$ROOT/out/obs_gatecheck/evidence"
mkdir -p "$EVI"

SBOM_JSON="$EVI/sbom.cdx.json"
SBOM_SHA="$EVI/sbom.cdx.sha256"

generate_with_cargo() {
  local manifest="$ROOT/Cargo.toml"
  if [[ ! -f "$manifest" ]]; then
    return 1
  fi
  if ! command -v cargo >/dev/null 2>&1; then
    return 1
  fi
  if ! cargo cyclonedx --help >/dev/null 2>&1; then
    cargo install cargo-cyclonedx >/dev/null 2>&1 || true
  fi
  if ! cargo cyclonedx --help >/dev/null 2>&1; then
    return 1
  fi

  local tmp="${SBOM_JSON}.tmp"
  if ! cargo cyclonedx --format json >"$tmp"; then
    rm -f "$tmp"
    return 1
  fi
  mv "$tmp" "$SBOM_JSON"
  return 0
}

generate_fallback() {
  local tmp="${SBOM_JSON}.tmp"
<<<<<<< HEAD
  REPO_ROOT="$ROOT" SBOM_OUTPUT="$tmp" python3 <<'PY'
import hashlib
import json
import os
import subprocess
=======
  python3 - "$ROOT" "$tmp" <<'PY'
import hashlib
import json
import subprocess
import sys
>>>>>>> 03bb42f3
import uuid
from datetime import datetime, timezone
from pathlib import Path

<<<<<<< HEAD

def git_rev(repo_root: Path) -> str:
    try:
        result = subprocess.check_output(
            ["git", "rev-parse", "HEAD"],
            cwd=str(repo_root),
            stderr=subprocess.DEVNULL,
=======
def git_rev(repo_root: Path) -> str:
    try:
        result = subprocess.check_output(
            ["git", "rev-parse", "HEAD"], cwd=str(repo_root), stderr=subprocess.DEVNULL
>>>>>>> 03bb42f3
        )
        return result.decode().strip()
    except Exception:
        return datetime.now(timezone.utc).strftime("%Y%m%dT%H%M%SZ")


def iter_components(repo_root: Path):
    include = ("src", "scripts", "ops", "docs/obs")
    for folder in include:
        base = repo_root / folder
        if not base.exists():
            continue
        for path in sorted(base.rglob("*")):
            if not path.is_file():
                continue
            rel = path.relative_to(repo_root).as_posix()
            if "/." in f"/{rel}":
                continue
            digest = hashlib.sha256(path.read_bytes()).hexdigest()
            yield {
                "bom-ref": f"file:{rel}",
                "type": "file",
                "name": rel,
                "hashes": [
                    {
                        "alg": "SHA-256",
                        "content": digest,
                    }
                ],
            }


def build_sbom(repo_root: Path) -> dict:
    return {
        "bomFormat": "CycloneDX",
        "specVersion": "1.4",
        "serialNumber": f"urn:uuid:{uuid.uuid4()}",
        "version": 1,
        "metadata": {
<<<<<<< HEAD
            "timestamp": datetime.now(timezone.utc)
            .isoformat()
            .replace("+00:00", "Z"),
=======
            "timestamp": datetime.now(timezone.utc).isoformat().replace("+00:00", "Z"),
>>>>>>> 03bb42f3
            "tools": [
                {
                    "vendor": "trendmarketv2",
                    "name": "obs_sbom.sh fallback",
                    "version": "1.0",
                }
            ],
            "component": {
                "bom-ref": f"app:{repo_root.name}",
                "type": "application",
                "name": repo_root.name,
                "version": git_rev(repo_root),
            },
        },
        "components": list(iter_components(repo_root)),
    }


def main() -> None:
<<<<<<< HEAD
    repo_root = Path(os.environ["REPO_ROOT"]).resolve()
    sbom_path = Path(os.environ["SBOM_OUTPUT"]).resolve()
=======
    repo_root = Path(sys.argv[1]).resolve()
    sbom_path = Path(sys.argv[2]).resolve()
>>>>>>> 03bb42f3
    sbom = build_sbom(repo_root)
    sbom_path.write_text(json.dumps(sbom, indent=2), encoding="utf-8")


if __name__ == "__main__":
    main()
PY
  mv "$tmp" "$SBOM_JSON"
}

<<<<<<< HEAD
write_sha256() {
  if command -v sha256sum >/dev/null 2>&1; then
    sha256sum "$SBOM_JSON" >"$SBOM_SHA"
    return
  fi
  if command -v shasum >/dev/null 2>&1; then
    shasum -a 256 "$SBOM_JSON" >"$SBOM_SHA"
    return
  fi

  SBOM_INPUT="$SBOM_JSON" SHA_OUTPUT="$SBOM_SHA" python3 <<'PY'
import hashlib
import os
from pathlib import Path


sbom_path = Path(os.environ["SBOM_INPUT"]).resolve()
sha_path = Path(os.environ["SHA_OUTPUT"]).resolve()
=======
main() {
  if ! generate_with_cargo; then
    generate_fallback
  fi

  if command -v sha256sum >/dev/null 2>&1; then
    sha256sum "$SBOM_JSON" >"$SBOM_SHA"
  elif command -v shasum >/dev/null 2>&1; then
    shasum -a 256 "$SBOM_JSON" >"$SBOM_SHA"
  else
    python3 - "$SBOM_JSON" "$SBOM_SHA" <<'PY'
import hashlib
import sys
from pathlib import Path

sbom_path = Path(sys.argv[1]).resolve()
sha_path = Path(sys.argv[2]).resolve()
>>>>>>> 03bb42f3

digest = hashlib.sha256(sbom_path.read_bytes()).hexdigest()
sha_path.write_text(f"{digest}  {sbom_path.name}\n", encoding="utf-8")
PY
<<<<<<< HEAD
}

main() {
  rm -f "$SBOM_JSON" "$SBOM_SHA"

  if ! generate_with_cargo; then
    generate_fallback
  fi

  write_sha256

  echo SBOM_OK
}

main "$@"
=======
  fi

  echo SBOM_OK
}

main "$@"
EVI="${EVI:-out/obs_gatecheck/evidence}"; mkdir -p "$EVI"
SBOM_PATH="$EVI/sbom.cdx.json"
HASH_PATH="$EVI/sbom.cdx.sha256"
export SBOM_PATH HASH_PATH

hash_file() {
  if command -v sha256sum >/dev/null 2>&1; then
    sha256sum "$SBOM_PATH" > "$HASH_PATH"
  else
    shasum -a 256 "$SBOM_PATH" > "$HASH_PATH"
  fi
}

if [ -f Cargo.toml ]; then
  if command -v cargo >/dev/null 2>&1; then
    cargo install cargo-cyclonedx >/dev/null 2>&1 || true
    if cargo cyclonedx --help >/dev/null 2>&1; then
      cargo cyclonedx --format json | tee "$SBOM_PATH" >/dev/null
      hash_file
      echo SBOM_OK
      exit 0
    else
      echo "cargo cyclonedx indisponível — SBOM skip"
      exit 0
    fi
  else
    echo "cargo indisponível — SBOM skip"
    exit 0
  fi
fi

if command -v python3 >/dev/null 2>&1; then
  python3 -m pip install --quiet --user cyclonedx-bom >/dev/null 2>&1 || true
  CYC_BIN="$(python3 -c 'import os, shutil, site; import sys
path = shutil.which("cyclonedx-bom")
if path:
    print(path)
else:
    user_bin = os.path.join(site.USER_BASE, "bin", "cyclonedx-bom")
    print(user_bin if os.path.exists(user_bin) else "")
')"
  if [ -n "$CYC_BIN" ] && [ -x "$CYC_BIN" ]; then
    "$CYC_BIN" -o "$SBOM_PATH" >/dev/null
    hash_file
    echo SBOM_OK
  else
    echo "cyclonedx-bom indisponível — gerando fallback"
    python3 <<'PY'
import datetime
import json
import os
import subprocess
import sys
from pathlib import Path

sbom_path = Path(os.environ.get("SBOM_PATH", "out/obs_gatecheck/evidence/sbom.cdx.json"))
components = []
try:
    output = subprocess.check_output([sys.executable, "-m", "pip", "list", "--format", "json"], text=True)
    for pkg in json.loads(output):
        components.append({
            "type": "library",
            "name": pkg.get("name"),
            "version": pkg.get("version"),
        })
except Exception:
    components = []

bom = {
    "bomFormat": "CycloneDX",
    "specVersion": "1.4",
    "version": 1,
    "metadata": {
        "timestamp": datetime.datetime.utcnow().isoformat() + "Z",
        "tools": [
            {
                "vendor": "trendmarketv2",
                "name": "obs_sbom_fallback",
                "version": "1.0",
            }
        ],
    },
    "components": components,
}

sbom_path.parent.mkdir(parents=True, exist_ok=True)
sbom_path.write_text(json.dumps(bom, indent=2))
PY
    hash_file
    echo SBOM_OK
  fi
  if ! command -v cargo >/dev/null 2>&1; then
    return 1
  fi
  if ! cargo cyclonedx --help >/dev/null 2>&1; then
    cargo install cargo-cyclonedx >/dev/null 2>&1 || true
  fi
  if ! cargo cyclonedx --help >/dev/null 2>&1; then
    return 1
  fi

  tmp="${SBOM_JSON}.tmp"
  if ! cargo cyclonedx --format json >"$tmp"; then
    rm -f "$tmp"
    return 1
  fi
  mv "$tmp" "$SBOM_JSON"
  return 0
}

generate_fallback() {
  tmp="${SBOM_JSON}.tmp"
  ROOT="$ROOT" SBOM_JSON="$tmp" python3 - <<'PY'
import hashlib
import json
import os
import subprocess
import sys
import uuid
from datetime import datetime, timezone
from pathlib import Path

root = Path(os.environ["ROOT"]).resolve()
sbom_json = Path(os.environ["SBOM_JSON"]).resolve()

def git_rev() -> str:
    try:
        result = subprocess.check_output(
            ["git", "rev-parse", "HEAD"], cwd=root, stderr=subprocess.DEVNULL
        )
        return result.decode().strip()
    except Exception:
        return datetime.now(timezone.utc).strftime("%Y%m%dT%H%M%SZ")

def file_components() -> list[dict[str, object]]:
    include = ["src", "scripts", "ops", "docs/obs"]
    components: list[dict[str, object]] = []
    for folder in include:
        base = root / folder
        if not base.exists():
            continue
        for path in sorted(base.rglob("*")):
            if not path.is_file():
                continue
            rel = path.relative_to(root).as_posix()
            if "/." in f"/{rel}":
                continue
            digest = hashlib.sha256(path.read_bytes()).hexdigest()
            components.append(
                {
                    "bom-ref": f"file:{rel}",
                    "type": "file",
                    "name": rel,
                    "hashes": [
                        {
                            "alg": "SHA-256",
                            "content": digest,
                        }
                    ],
                }
            )
    return components


sbom = {
    "bomFormat": "CycloneDX",
    "specVersion": "1.4",
    "serialNumber": f"urn:uuid:{uuid.uuid4()}",
    "version": 1,
    "metadata": {
        "timestamp": datetime.now(timezone.utc).isoformat().replace("+00:00", "Z"),
        "tools": [
            {
                "vendor": "trendmarketv2",
                "name": "obs_sbom.sh fallback",
                "version": "1.0",
            }
        ],
        "component": {
            "bom-ref": f"app:{root.name}",
            "type": "application",
            "name": root.name,
            "version": git_rev(),
        },
    },
    "components": file_components(),
}

sbom_json.write_text(json.dumps(sbom, indent=2), encoding="utf-8")
PY
  mv "$tmp" "$SBOM_JSON"
}

if ! generate_with_cargo; then
  generate_fallback
fi

if command -v sha256sum >/dev/null 2>&1; then
  sha256sum "$SBOM_JSON" >"$SBOM_SHA"
else
  shasum -a 256 "$SBOM_JSON" >"$SBOM_SHA"
  echo "python3 indisponível — SBOM skip"
fi

echo SBOM_OK
>>>>>>> 03bb42f3
<|MERGE_RESOLUTION|>--- conflicted
+++ resolved
@@ -34,24 +34,20 @@
 
 generate_fallback() {
   local tmp="${SBOM_JSON}.tmp"
-<<<<<<< HEAD
   REPO_ROOT="$ROOT" SBOM_OUTPUT="$tmp" python3 <<'PY'
 import hashlib
 import json
 import os
 import subprocess
-=======
   python3 - "$ROOT" "$tmp" <<'PY'
 import hashlib
 import json
 import subprocess
 import sys
->>>>>>> 03bb42f3
 import uuid
 from datetime import datetime, timezone
 from pathlib import Path
 
-<<<<<<< HEAD
 
 def git_rev(repo_root: Path) -> str:
     try:
@@ -59,12 +55,10 @@
             ["git", "rev-parse", "HEAD"],
             cwd=str(repo_root),
             stderr=subprocess.DEVNULL,
-=======
 def git_rev(repo_root: Path) -> str:
     try:
         result = subprocess.check_output(
             ["git", "rev-parse", "HEAD"], cwd=str(repo_root), stderr=subprocess.DEVNULL
->>>>>>> 03bb42f3
         )
         return result.decode().strip()
     except Exception:
@@ -104,13 +98,10 @@
         "serialNumber": f"urn:uuid:{uuid.uuid4()}",
         "version": 1,
         "metadata": {
-<<<<<<< HEAD
             "timestamp": datetime.now(timezone.utc)
             .isoformat()
             .replace("+00:00", "Z"),
-=======
             "timestamp": datetime.now(timezone.utc).isoformat().replace("+00:00", "Z"),
->>>>>>> 03bb42f3
             "tools": [
                 {
                     "vendor": "trendmarketv2",
@@ -130,13 +121,10 @@
 
 
 def main() -> None:
-<<<<<<< HEAD
     repo_root = Path(os.environ["REPO_ROOT"]).resolve()
     sbom_path = Path(os.environ["SBOM_OUTPUT"]).resolve()
-=======
     repo_root = Path(sys.argv[1]).resolve()
     sbom_path = Path(sys.argv[2]).resolve()
->>>>>>> 03bb42f3
     sbom = build_sbom(repo_root)
     sbom_path.write_text(json.dumps(sbom, indent=2), encoding="utf-8")
 
@@ -147,7 +135,6 @@
   mv "$tmp" "$SBOM_JSON"
 }
 
-<<<<<<< HEAD
 write_sha256() {
   if command -v sha256sum >/dev/null 2>&1; then
     sha256sum "$SBOM_JSON" >"$SBOM_SHA"
@@ -166,7 +153,6 @@
 
 sbom_path = Path(os.environ["SBOM_INPUT"]).resolve()
 sha_path = Path(os.environ["SHA_OUTPUT"]).resolve()
-=======
 main() {
   if ! generate_with_cargo; then
     generate_fallback
@@ -184,12 +170,10 @@
 
 sbom_path = Path(sys.argv[1]).resolve()
 sha_path = Path(sys.argv[2]).resolve()
->>>>>>> 03bb42f3
 
 digest = hashlib.sha256(sbom_path.read_bytes()).hexdigest()
 sha_path.write_text(f"{digest}  {sbom_path.name}\n", encoding="utf-8")
 PY
-<<<<<<< HEAD
 }
 
 main() {
@@ -205,7 +189,6 @@
 }
 
 main "$@"
-=======
   fi
 
   echo SBOM_OK
@@ -416,5 +399,4 @@
   echo "python3 indisponível — SBOM skip"
 fi
 
-echo SBOM_OK
->>>>>>> 03bb42f3
+echo SBOM_OK