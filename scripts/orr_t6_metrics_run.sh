--- conflicted
+++ resolved
@@ -10,13 +10,10 @@
     {"alert": "OBS_CDC_Lag_Warn", "reason": "stream orders com lag > 10s"},
     {"alert": "OBS_Drift_Critical_Feature_Warn", "reason": "drift_score price_psi acima de 0.2"},
     {"alert": "OBS_Hook_Coverage_Low", "reason": "hook_coverage_ratio abaixo de 0.95"},
-<<<<<<< HEAD
     {"alert": "OBS_Hook_Execution_Stalled", "reason": "hook_pre_trade sem execuções em 1h"},
     {"alert": "OBS_Cardinality_Budget_Warn", "reason": "observability_series_budget_ratio > 0.7"},
     {"alert": "OBS_Cardinality_Budget_Crit", "reason": "observability_series_budget_ratio > 0.9"}
-=======
     {"alert": "OBS_Hook_Execution_Stalled", "reason": "hook_pre_trade sem execuções em 1h"}
->>>>>>> 1ece1067
   ]
 }
 JSON