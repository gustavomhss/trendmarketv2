--- conflicted
+++ resolved
@@ -13,10 +13,7 @@
     {"alert": "OBS_Hook_Execution_Stalled", "reason": "hook_pre_trade sem execuções em 1h"},
     {"alert": "OBS_Cardinality_Budget_Warn", "reason": "observability_series_budget_ratio > 0.7"},
     {"alert": "OBS_Cardinality_Budget_Crit", "reason": "observability_series_budget_ratio > 0.9"}
-<<<<<<< HEAD
-=======
     {"alert": "OBS_Hook_Execution_Stalled", "reason": "hook_pre_trade sem execuções em 1h"}
->>>>>>> 661d3923
   ]
 }
 JSON