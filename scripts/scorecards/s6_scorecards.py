--- conflicted
+++ resolved
@@ -9,20 +9,13 @@
 from decimal import Decimal, ROUND_HALF_EVEN, getcontext
 from functools import lru_cache
 from pathlib import Path
-<<<<<<< HEAD
 from typing import Any, Dict, Iterable, List
-=======
-from typing import Dict, List
->>>>>>> 188ec742
 
 BASE_DIR = Path(__file__).resolve().parents[2]
 sys.path.append(str(BASE_DIR))
 
-<<<<<<< HEAD
 from jsonschema import Draft7Validator, ValidationError
-=======
-import jsonschema  # noqa: E402
->>>>>>> 188ec742
+import jsonschema  
 
 getcontext().prec = 28
 getcontext().rounding = ROUND_HALF_EVEN
@@ -210,7 +203,6 @@
     raise RuntimeError(f"{ERROR_PREFIX}-E-{code}:{message}")
 
 
-<<<<<<< HEAD
 @lru_cache(maxsize=None)
 def _load_schema(schema_key: str) -> Dict[str, Any]:
     schema_path = SCHEMA_FILES[schema_key]
@@ -225,9 +217,7 @@
 
 
 def load_json(path: Path, schema_key: str) -> Dict:
-=======
 def load_json(path: Path, schema_key: str) -> Dict[str, object]:
->>>>>>> 188ec742
     if not path.exists():
         fail("MISSING", f"Arquivo obrigatório ausente: {path}")
     try:
@@ -240,11 +230,8 @@
         content = json.loads(raw_text)
     except json.JSONDecodeError as exc:
         fail("INVALID-JSON", f"Falha ao decodificar {path}: {exc}")
-<<<<<<< HEAD
-=======
     schema_path = SCHEMA_FILES[schema_key]
     schema = json.loads(schema_path.read_text(encoding="utf-8"))
->>>>>>> 188ec742
     try:
         validator = _get_validator(schema_key)
         validator.validate(content)
