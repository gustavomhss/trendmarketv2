--- conflicted
+++ resolved
@@ -8,11 +8,7 @@
 from datetime import datetime, timezone
 from decimal import Decimal, ROUND_HALF_EVEN, getcontext
 from pathlib import Path
-<<<<<<< HEAD
-from typing import Dict, List
-=======
 from typing import Dict, Iterable, List
->>>>>>> 70c1ecc1
 
 BASE_DIR = Path(__file__).resolve().parents[2]
 sys.path.append(str(BASE_DIR))
@@ -45,7 +41,6 @@
 
 
 @dataclass(frozen=True)
-<<<<<<< HEAD
 class MetricSpec:
     key: str
     label: str
@@ -134,7 +129,6 @@
         markdown_suffix="%",
     ),
 ]
-=======
 class Threshold:
     metric_id: str
     display_name: str
@@ -161,7 +155,6 @@
     measurement: Measurement
     ok: bool
     delta: Decimal
->>>>>>> 70c1ecc1
 
 
 SCHEMA_FILES = {
@@ -197,7 +190,6 @@
 
 
 def decimal_from(value: object) -> Decimal:
-<<<<<<< HEAD
     if isinstance(value, Decimal):
         return value
     if isinstance(value, (int, float, str)):
@@ -268,7 +260,6 @@
     if failing:
         for result in failing:
             lines.append(f"- {result.spec.label}: executar runbook de correção e revisar telemetria.")
-=======
     try:
         return Decimal(str(value))
     except Exception as exc:  # pragma: no cover
@@ -446,18 +437,15 @@
     if failing:
         for evaluation in failing:
             lines.append(f"- {evaluation.threshold.display_name}: {evaluation.threshold.on_fail}")
->>>>>>> 70c1ecc1
     else:
         lines.append("- Todas as métricas passaram. Manter monitoramento em 24h.")
     lines.append("")
-<<<<<<< HEAD
     return "\n".join(lines) + "\n"
 
 
 def build_pr_comment(report: Dict[str, object], results: List[MetricResult], bundle_sha256: str) -> str:
     status = report["status"]
     emoji = "✅" if status == "PASS" else "❌"
-=======
     lines.append("## Metadados")
     lines.append(f"- Thresholds: v{report['inputs']['thresholds']['version']} @ {report['inputs']['thresholds']['timestamp_utc']}")
     lines.append(f"- Métricas: v{report['inputs']['metrics']['version']} @ {report['inputs']['metrics']['timestamp_utc']}")
@@ -468,13 +456,11 @@
 
 def build_pr_comment(report: Dict[str, object], evaluations: List[Evaluation]) -> str:
     emoji = "✅" if report["status"] == "PASS" else "❌"
->>>>>>> 70c1ecc1
     lines = [f"{emoji} [Sprint 6 report](./report.md)"]
     lines.append("")
     lines.append("![Status](./badge.svg)")
     lines.append("")
     lines.append("## O que fazer agora")
-<<<<<<< HEAD
     failing = [result for result in results if not result.ok]
     if failing:
         for result in failing:
@@ -490,7 +476,6 @@
 
 def render_svg_badge(status: str) -> str:
     color = "#2e8540" if status == "PASS" else "#c92a2a"
-=======
     failing = [evaluation for evaluation in evaluations if not evaluation.ok]
     if failing:
         for evaluation in failing:
@@ -505,7 +490,6 @@
 def render_svg_badge(report: Dict[str, object]) -> str:
     status = report["status"]
     label_color = "#2e8540" if status == "PASS" else "#c92a2a"
->>>>>>> 70c1ecc1
     return (
         "<svg xmlns=\"http://www.w3.org/2000/svg\" width=\"160\" height=\"40\">"
         f"<rect width=\"160\" height=\"40\" fill=\"{color}\" rx=\"6\"/>"
@@ -515,13 +499,10 @@
     )
 
 
-<<<<<<< HEAD
 def render_scorecard_svg(status: str, results: List[MetricResult]) -> str:
     rows = len(results)
-=======
 def render_scorecard_svg(evaluations: List[Evaluation]) -> str:
     rows = len(evaluations)
->>>>>>> 70c1ecc1
     height = 60 + 30 * rows
     header = (
         f"<svg xmlns=\"http://www.w3.org/2000/svg\" width=\"520\" height=\"{height}\">"
@@ -532,7 +513,6 @@
     )
     lines = [header]
     y = 60
-<<<<<<< HEAD
     for result in results:
         status_color = "#2e8540" if result.ok else "#c92a2a"
         lines.append(
@@ -540,7 +520,6 @@
             f"<text x=\"260\" y=\"{y}\">{result.formatted_observed()}</text>"
             f"<text x=\"370\" y=\"{y}\">{result.formatted_target()}</text>"
             f"<text x=\"460\" y=\"{y}\" fill=\"{status_color}\">{result.status_text()}</text>"
-=======
     for evaluation in evaluations:
         threshold = evaluation.threshold
         measurement = evaluation.measurement
@@ -551,14 +530,12 @@
             f"<text x=\"260\" y=\"{y}\">{format_value(measurement.observed, threshold.unit)}</text>"
             f"<text x=\"360\" y=\"{y}\">{format_value(threshold.target, threshold.unit)}</text>"
             f"<text x=\"460\" y=\"{y}\" fill=\"{status_color}\">{status_text}</text>"
->>>>>>> 70c1ecc1
         )
         y += 30
     lines.append("</svg>")
     return "".join(lines)
 
 
-<<<<<<< HEAD
 def write_outputs(
     report: Dict[str, object],
     results: List[MetricResult],
@@ -632,7 +609,6 @@
         prefix = "PASS" if status == "PASS" else "FAIL"
         print(f"{prefix} Sprint 6 scorecards")
         return 0
-=======
 def write_file(path: Path, content: str) -> None:
     path.write_text(content, encoding="utf-8")
 
@@ -678,7 +654,6 @@
     except RuntimeError:
         return 1
     return 0
->>>>>>> 70c1ecc1
 
 
 if __name__ == "__main__":
