#!/usr/bin/env python3
from __future__ import annotations

import hashlib
import json
import sys
from dataclasses import dataclass
from datetime import datetime, timezone
from decimal import Decimal, ROUND_HALF_EVEN, getcontext
from pathlib import Path
from typing import Dict, List

BASE_DIR = Path(__file__).resolve().parents[2]
sys.path.append(str(BASE_DIR))

import jsonschema  # noqa: E402

getcontext().prec = 28
getcontext().rounding = ROUND_HALF_EVEN

EPSILON = Decimal("1e-12")
THRESHOLD_PATH = BASE_DIR / "s6_validation" / "thresholds.json"
METRICS_PATH = BASE_DIR / "s6_validation" / "metrics_static.json"
SCHEMAS_DIR = BASE_DIR / "schemas"
OUTPUT_DIR = BASE_DIR / "out" / "s6_scorecards"
ERROR_PREFIX = "S6"


@dataclass(frozen=True)
class MetricConfig:
    key: str
    threshold_key: str
class MetricSpec:
    key: str
    label: str
    threshold_key: str
    comparison: str
    quantize: Decimal
    markdown_suffix: str = ""


@dataclass(frozen=True)
class MetricResult:
    spec: MetricSpec
    observed: Decimal
    target: Decimal
    ok: bool

    def observed_quantized(self) -> Decimal:
        return self.observed.quantize(self.spec.quantize)

    def target_quantized(self) -> Decimal:
        return self.target.quantize(self.spec.quantize)

    def observed_for_json(self) -> float:
        return float(self.observed_quantized())

    def target_for_json(self) -> float:
        return float(self.target_quantized())

    def formatted_observed(self) -> str:
        return _format_decimal(self.observed_quantized(), self.spec.markdown_suffix)

    def formatted_target(self) -> str:
        return _format_decimal(self.target_quantized(), self.spec.markdown_suffix)

    def status_text(self) -> str:
        return "PASS" if self.ok else "FAIL"


@dataclass(frozen=True)
class ScorecardArtifacts:
    report: Dict[str, object]
    results: List[MetricResult]
    bundle_sha256: str
    thresholds_version: int
    metrics_version: int


METRIC_SPECS: List[MetricSpec] = [
    MetricSpec(
        key="quorum_ratio",
        label="Quorum Ratio",
        threshold_key="quorum_ratio_min",
        comparison="gte",
        quantize=Decimal("0.0001"),
    ),
    MetricSpec(
        key="failover_time_p95_s",
        label="Failover Time p95 (s)",
        threshold_key="failover_time_p95_s_max",
        comparison="lte",
        quantize=Decimal("0.001"),
        markdown_suffix="s",
    ),
    MetricSpec(
        key="staleness_p95_s",
        label="Staleness p95 (s)",
        threshold_key="staleness_p95_s_max",
        comparison="lte",
        quantize=Decimal("0.001"),
        markdown_suffix="s",
    ),
    MetricSpec(
        key="cdc_lag_p95_s",
        label="CDC Lag p95 (s)",
        threshold_key="cdc_lag_p95_s_max",
        comparison="lte",
        quantize=Decimal("0.001"),
        markdown_suffix="s",
    ),
    MetricSpec(
        key="divergence_pct",
        label="Divergence (%)",
        threshold_key="divergence_pct_max",
        comparison="lte",
        quantize=Decimal("0.1"),
        markdown_suffix="%",
    ),
]
class Threshold:
    metric_id: str
    display_name: str
    comparison: str
    display_name: str
    unit: str
    on_fail: str


@dataclass(frozen=True)
class Evaluation:
    config: MetricConfig
    observed: Decimal
    target: Decimal
    ok: bool


METRICS: List[MetricConfig] = [
    MetricConfig(
        key="quorum_ratio",
        threshold_key="quorum_ratio_min",
        comparison="gte",
        display_name="Quorum Ratio",
        unit="ratio",
        on_fail="Ativar fallback TWAP, reiniciar oráculos inativos e revisar alertas de quorum.",
    ),
    MetricConfig(
        key="failover_time_p95_s",
        threshold_key="failover_time_p95_s_max",
        comparison="lte",
        display_name="Failover p95",
        unit="seconds",
        on_fail="Executar runbook de failover e validar health-checks das rotas primárias.",
    ),
    MetricConfig(
        key="staleness_p95_s",
        threshold_key="staleness_p95_s_max",
        comparison="lte",
        display_name="Staleness p95",
        unit="seconds",
        on_fail="Investigar TWAP/heartbeats, checar latência de ingestão e recalibrar buffers.",
    ),
    MetricConfig(
        key="cdc_lag_p95_s",
        threshold_key="cdc_lag_p95_s_max",
        comparison="lte",
        display_name="CDC Lag p95",
        unit="seconds",
        on_fail="Acionar squad de dados para reequilibrar consumidores e ampliar throughput do stream.",
    ),
    MetricConfig(
        key="divergence_pct",
        threshold_key="divergence_pct_max",
        comparison="lte",
        display_name="Divergence %",
        unit="percent",
        on_fail="Rever pesos de feeds, habilitar overlays e comunicar incident commander.",
    ),
]

FORMATTERS = {
    "percent": lambda value: f"{value.quantize(Decimal('0.1'))}%",
    "ratio": lambda value: f"{value.quantize(Decimal('0.0001'))}",
    "seconds": lambda value: f"{value.quantize(Decimal('0.001'))}s",
}

SCHEMA_FILES = {
    "thresholds": SCHEMAS_DIR / "thresholds.schema.json",
    "metrics": SCHEMAS_DIR / "metrics.schema.json",
    "report": SCHEMAS_DIR / "report.schema.json",
}


def _format_decimal(value: Decimal, suffix: str) -> str:
    text = format(value, "f")
    return text + suffix if suffix else text


def fail(code: str, message: str) -> None:
    raise RuntimeError(f"{ERROR_PREFIX}-E-{code}:{message}")


def load_json(path: Path, schema_key: str) -> Dict[str, object]:
    if not path.exists():
        fail("MISSING", f"Arquivo obrigatório ausente: {path}")
    try:
<<<<<<< HEAD
        content = json.loads(path.read_text(encoding="utf-8"))
    except UnicodeDecodeError as exc:
        fail("ENCODING", f"Falha de codificação ao ler {path}: {exc}")
=======
        raw_text = path.read_text(encoding="utf-8")
    except UnicodeDecodeError as exc:
        fail("ENCODING", f"Arquivo não está em UTF-8: {path}: {exc}")
    except OSError as exc:
        fail("IO", f"Falha ao ler {path}: {exc}")
    try:
        content = json.loads(raw_text)
>>>>>>> e709dac0
    except json.JSONDecodeError as exc:
        fail("INVALID-JSON", f"Falha ao decodificar {path}: {exc}")
    schema_path = SCHEMA_FILES[schema_key]
    schema = json.loads(schema_path.read_text(encoding="utf-8"))
    try:
        jsonschema.validate(instance=content, schema=schema)
    except jsonschema.ValidationError as exc:
        fail("SCHEMA", f"Violação de schema em {path}: {exc.message}")
    return content


def decimal_from(value: object) -> Decimal:
    if isinstance(value, Decimal):
        return value
    if isinstance(value, (int, float, str)):
        try:
            return Decimal(str(value))
        except Exception as exc:  # pragma: no cover
            fail("DECIMAL", f"Valor inválido para Decimal: {value} ({exc})")
    fail("DECIMAL", f"Valor não numérico: {value}")


def evaluate_metrics(thresholds: Dict[str, object], metrics: Dict[str, object]) -> List[MetricResult]:
    results: List[MetricResult] = []
    for spec in METRIC_SPECS:
        observed = decimal_from(metrics[spec.key])
        target = decimal_from(thresholds[spec.threshold_key])
        if spec.comparison == "gte":
            ok = observed + EPSILON >= target
        else:
            ok = observed - EPSILON <= target
        results.append(MetricResult(spec=spec, observed=observed, target=target, ok=bool(ok)))
    return results


def compute_status(results: List[MetricResult]) -> str:
    return "PASS" if all(result.ok for result in results) else "FAIL"


def isoformat_utc() -> str:
    return datetime.now(timezone.utc).replace(microsecond=0).isoformat().replace("+00:00", "Z")


def canonical_dumps(data: Dict[str, object]) -> str:
    return json.dumps(data, sort_keys=True, ensure_ascii=False, separators=(",", ":")) + "\n"


def ensure_output_dir() -> None:
    OUTPUT_DIR.mkdir(parents=True, exist_ok=True)


def render_markdown(
    report: Dict[str, object],
    results: List[MetricResult],
    bundle_sha256: str,
    thresholds_version: int,
    metrics_version: int,
) -> str:
    status = report["status"]
    emoji = "✅" if status == "PASS" else "❌"
    lines = ["# Sprint 6 Scorecards", ""]
    lines.append(f"{emoji} Status geral: **{status}**")
    lines.append("")
    lines.append(f"- Timestamp UTC: {report['timestamp_utc']}")
    lines.append(f"- Versão dos thresholds: {thresholds_version}")
    lines.append(f"- Versão das métricas: {metrics_version}")
    lines.append(f"- SHA do bundle: `{bundle_sha256}`")
    lines.append("")
    lines.append("| Métrica | Observado | Alvo | Status |")
    lines.append("| --- | --- | --- | --- |")
    for result in results:
        emoji_metric = "✅" if result.ok else "❌"
        lines.append(
            f"| {result.spec.label} | {result.formatted_observed()} | {result.formatted_target()} | "
            f"{emoji_metric} {result.status_text()} |"
        )
    lines.append("")
    lines.append("## O que fazer agora")
    failing = [result for result in results if not result.ok]
    if failing:
        for result in failing:
            lines.append(f"- {result.spec.label}: executar runbook de correção e revisar telemetria.")
    try:
        return Decimal(str(value))
    except Exception as exc:  # pragma: no cover
        fail("DECIMAL", f"Valor inválido para Decimal: {value} ({exc})")
        raise


def parse_thresholds(data: Dict) -> Dict[str, Decimal]:
    thresholds: Dict[str, Decimal] = {}
    for config in METRICS:
        if config.threshold_key not in data:
            fail("MISSING-THRESHOLD", f"Threshold ausente para {config.threshold_key}")
        thresholds[config.key] = decimal_from(data[config.threshold_key])
    return thresholds


def parse_measurements(data: Dict) -> Dict[str, Decimal]:
    measurements: Dict[str, Decimal] = {}
    for config in METRICS:
        if config.key not in data:
            fail("MISSING-METRIC", f"Métrica sem coleta: {config.key}")
        measurements[config.key] = decimal_from(data[config.key])
    return measurements


def compare(observed: Decimal, target: Decimal, comparison: str) -> bool:
    if comparison == "gte":
        return observed + EPSILON >= target
    if comparison == "lte":
        return observed - EPSILON <= target
    fail("COMPARISON", f"Operador desconhecido: {comparison}")
    return False


def evaluate(thresholds: Dict[str, Decimal], measurements: Dict[str, Decimal]) -> List[Evaluation]:
    evaluations: List[Evaluation] = []
    for config in METRICS:
        target = thresholds[config.key]
        observed = measurements.get(config.key)
        if observed is None:
            fail("MISSING-METRIC", f"Métrica sem coleta: {config.key}")
        ok = compare(observed, target, config.comparison)
        evaluations.append(Evaluation(config=config, observed=observed, target=target, ok=ok))
    return evaluations


def format_value(value: Decimal, unit: str) -> str:
    formatter = FORMATTERS.get(unit)
    if formatter is None:  # pragma: no cover
        return str(value)
    return formatter(value)


def canonical_dump(data: Dict) -> str:
    return json.dumps(data, sort_keys=True, ensure_ascii=False, separators=(",", ":")) + "\n"


def compute_bundle_sha(thresholds_raw: Dict, metrics_raw: Dict) -> str:
    payload = canonical_dump(thresholds_raw) + canonical_dump(metrics_raw)
    return hashlib.sha256(payload.encode("utf-8")).hexdigest()


def build_report(
    evaluations: List[Evaluation],
    generated_at: str,
    thresholds_meta: Dict,
    metrics_meta: Dict,
    bundle_hash: str,
) -> Dict[str, object]:
    metrics_block: Dict[str, Dict[str, object]] = {}
    for evaluation in evaluations:
        config = evaluation.config
        metrics_block[config.key] = {
            "observed": float(evaluation.observed),
            "target": float(evaluation.target),
            "ok": evaluation.ok,
        }
    status = "PASS" if all(evaluation.ok for evaluation in evaluations) else "FAIL"
    return {
        "schema_version": 1,
        "timestamp_utc": generated_at,
        "status": status,
        "metrics": metrics_block,
        "inputs": {
            "thresholds": {
                "version": thresholds_meta["version"],
                "timestamp_utc": thresholds_meta["timestamp_utc"],
            },
            "metrics": {
                "version": metrics_meta["version"],
                "timestamp_utc": metrics_meta["timestamp_utc"],
            },
        },
        "bundle": {
            "sha256": bundle_hash,
        },
    }


def render_markdown(report: Dict[str, object], evaluations: List[Evaluation]) -> str:
    lines = ["# Sprint 6 Scorecards", ""]
    status_emoji = "✅" if report["status"] == "PASS" else "❌"
    lines.append(f"{status_emoji} Status geral: **{report['status']}**")
    lines.append("")
    lines.append("| Métrica | Observado | Limite | Status |")
    lines.append("| --- | --- | --- | --- |")
    for evaluation in evaluations:
        config = evaluation.config
        status = "✅" if evaluation.ok else "❌"
        lines.append(
            "| {name} | {observed} | {target} | {status} |".format(
                name=config.display_name,
                observed=format_value(evaluation.observed, config.unit),
                target=format_value(evaluation.target, config.unit),
                status=status,
            )
        )
    lines.append("")
    lines.append("## O que fazer agora")
    failing = [evaluation for evaluation in evaluations if not evaluation.ok]
    if failing:
        for evaluation in failing:
            lines.append(f"- {evaluation.config.display_name}: {evaluation.config.on_fail}")
    else:
        lines.append("- Todas as métricas passaram. Manter monitoramento em 24h.")
    lines.append("")
    return "\n".join(lines) + "\n"


def build_pr_comment(report: Dict[str, object], results: List[MetricResult], bundle_sha256: str) -> str:
    status = report["status"]
    emoji = "✅" if status == "PASS" else "❌"
    lines.append("## Metadados")
    lines.append(
        f"- Thresholds: v{report['inputs']['thresholds']['version']} @ {report['inputs']['thresholds']['timestamp_utc']}"
    )
    lines.append(
        f"- Métricas: v{report['inputs']['metrics']['version']} @ {report['inputs']['metrics']['timestamp_utc']}"
    )
    lines.append(f"- Gerado em: {report['timestamp_utc']}")
    lines.append(f"- SHA do bundle: `{report['bundle']['sha256']}`")
    return "\n".join(lines) + "\n"


def build_pr_comment(report: Dict[str, object], evaluations: List[Evaluation]) -> str:
    emoji = "✅" if report["status"] == "PASS" else "❌"
    lines = [f"{emoji} [Sprint 6 report](./report.md)"]
    lines.append("")
    lines.append("![Status](./badge.svg)")
    lines.append("")
    lines.append("## O que fazer agora")
    failing = [result for result in results if not result.ok]
    if failing:
        for result in failing:
            lines.append(f"- {result.spec.label}: executar runbook de correção e revisar telemetria.")
    else:
        lines.append("- Nenhuma ação imediata necessária.")
    lines.append("")
    lines.append(f"Bundle SHA-256: `{bundle_sha256}`")
    lines.append("")
    lines.append("Relatório completo disponível em [report.md](./report.md).")
    return "\n".join(lines) + "\n"


def render_svg_badge(status: str) -> str:
    color = "#2e8540" if status == "PASS" else "#c92a2a"
    failing = [evaluation for evaluation in evaluations if not evaluation.ok]
    if failing:
        for evaluation in failing:
            lines.append(f"- {evaluation.config.display_name}: {evaluation.config.on_fail}")
    else:
        lines.append("- Nenhuma ação imediata necessária.")
    lines.append("")
    lines.append("Detalhes completos em [report.md](./report.md).")
    return "\n".join(lines) + "\n"


def render_svg_badge(report: Dict[str, object]) -> str:
    status = report["status"]
    label_color = "#2e8540" if status == "PASS" else "#c92a2a"
    return (
        "<svg xmlns=\"http://www.w3.org/2000/svg\" width=\"160\" height=\"40\">"
        f"<rect width=\"160\" height=\"40\" fill=\"{color}\" rx=\"6\"/>"
        "<text x=\"80\" y=\"25\" text-anchor=\"middle\" fill=\"#ffffff\" font-size=\"20\""
        f" font-family=\"Helvetica,Arial,sans-serif\">S6 {status}</text>"
        "</svg>"
    )


def render_scorecard_svg(status: str, results: List[MetricResult]) -> str:
    rows = len(results)
def render_scorecard_svg(evaluations: List[Evaluation]) -> str:
    rows = len(evaluations)
    height = 60 + 30 * rows
    header = (
        f"<svg xmlns=\"http://www.w3.org/2000/svg\" width=\"520\" height=\"{height}\">"
        "<style>text{font-family:Helvetica,Arial,sans-serif;font-size:14px;}</style>"
        f"<rect width=\"520\" height=\"{height}\" fill=\"#ffffff\" stroke=\"#1f2933\" rx=\"8\"/>"
        "<text x=\"20\" y=\"30\" font-size=\"18\" font-weight=\"bold\">Sprint 6 Scorecards</text>"
        f"<text x=\"420\" y=\"30\" text-anchor=\"end\" font-size=\"16\">Status: {status}</text>"
    )
    lines = [header]
    y = 60
    for result in results:
        status_color = "#2e8540" if result.ok else "#c92a2a"
        lines.append(
            f"<text x=\"20\" y=\"{y}\">{result.spec.label}</text>"
            f"<text x=\"260\" y=\"{y}\">{result.formatted_observed()}</text>"
            f"<text x=\"370\" y=\"{y}\">{result.formatted_target()}</text>"
            f"<text x=\"460\" y=\"{y}\" fill=\"{status_color}\">{result.status_text()}</text>"
    for evaluation in evaluations:
        config = evaluation.config
        status_color = "#2e8540" if evaluation.ok else "#c92a2a"
        status_text = "PASS" if evaluation.ok else "FAIL"
        lines.append(
            f"<text x=\"20\" y=\"{y}\">{config.display_name}</text>"
            f"<text x=\"260\" y=\"{y}\">{format_value(evaluation.observed, config.unit)}</text>"
            f"<text x=\"360\" y=\"{y}\">{format_value(evaluation.target, config.unit)}</text>"
            f"<text x=\"460\" y=\"{y}\" fill=\"{status_color}\">{status_text}</text>"
        )
        y += 30
    lines.append("</svg>")
    return "".join(lines)


def write_outputs(
    report: Dict[str, object],
    results: List[MetricResult],
    bundle_sha256: str,
    thresholds_version: int,
    metrics_version: int,
) -> None:
    ensure_output_dir()
    (OUTPUT_DIR / "report.json").write_text(json.dumps(report, indent=2, ensure_ascii=False) + "\n", encoding="utf-8")
    markdown = render_markdown(report, results, bundle_sha256, thresholds_version, metrics_version)
    (OUTPUT_DIR / "report.md").write_text(markdown, encoding="utf-8")
    pr_comment = build_pr_comment(report, results, bundle_sha256)
    (OUTPUT_DIR / "pr_comment.md").write_text(pr_comment, encoding="utf-8")
    badge_svg = render_svg_badge(report["status"])
    (OUTPUT_DIR / "badge.svg").write_text(badge_svg + "\n", encoding="utf-8")
    scorecard_svg = render_scorecard_svg(report["status"], results)
    (OUTPUT_DIR / "scorecard.svg").write_text(scorecard_svg + "\n", encoding="utf-8")
    (OUTPUT_DIR / "guard_status.txt").write_text(report["status"] + "\n", encoding="utf-8")
    (OUTPUT_DIR / "bundle.sha256").write_text(bundle_sha256 + "\n", encoding="utf-8")


def generate_report(
    threshold_path: Path = THRESHOLD_PATH,
    metrics_path: Path = METRICS_PATH,
) -> ScorecardArtifacts:
    thresholds_raw = load_json(threshold_path, "thresholds")
    metrics_raw = load_json(metrics_path, "metrics")
    results = evaluate_metrics(thresholds_raw, metrics_raw)
    timestamp = isoformat_utc()
    report = {
        "schema_version": 1,
        "timestamp_utc": timestamp,
        "status": compute_status(results),
        "metrics": {
            result.spec.key: {
                "observed": result.observed_for_json(),
                "target": result.target_for_json(),
                "ok": result.ok,
            }
            for result in results
        },
    }
    bundle_payload = canonical_dumps(thresholds_raw) + canonical_dumps(metrics_raw)
    bundle_hash = hashlib.sha256(bundle_payload.encode("utf-8")).hexdigest()
    write_outputs(
        report,
        results,
        bundle_hash,
        int(thresholds_raw["version"]),
        int(metrics_raw["version"]),
    )
    return ScorecardArtifacts(
        report=report,
        results=results,
        bundle_sha256=bundle_hash,
        thresholds_version=int(thresholds_raw["version"]),
        metrics_version=int(metrics_raw["version"]),
    )


def main() -> int:
    try:
        artifacts = generate_report()
    except ScorecardError as exc:
        print(f"FAIL {exc}")
        ensure_output_dir()
        (OUTPUT_DIR / "guard_status.txt").write_text("FAIL\n", encoding="utf-8")
        return 1
    else:
        status = artifacts.report["status"]
        prefix = "PASS" if status == "PASS" else "FAIL"
        print(f"{prefix} Sprint 6 scorecards")
        return 0
def write_file(path: Path, content: str) -> None:
    path.write_text(content, encoding="utf-8")


def write_outputs(report: Dict[str, object], evaluations: List[Evaluation]) -> None:
    OUTPUT_DIR.mkdir(parents=True, exist_ok=True)
    write_file(OUTPUT_DIR / "report.json", json.dumps(report, indent=2, ensure_ascii=False) + "\n")
    markdown = render_markdown(report, evaluations)
    write_file(OUTPUT_DIR / "report.md", markdown)
    write_file(OUTPUT_DIR / "pr_comment.md", build_pr_comment(report, evaluations))
    badge_svg = render_svg_badge(report)
    write_file(OUTPUT_DIR / "badge.svg", badge_svg + "\n")
    scorecard_svg = render_scorecard_svg(evaluations)
    write_file(OUTPUT_DIR / "scorecard.svg", scorecard_svg + "\n")
    write_file(OUTPUT_DIR / "guard_status.txt", report["status"] + "\n")
    write_file(OUTPUT_DIR / "bundle.sha256", report["bundle"]["sha256"] + "\n")


def generate_report(threshold_path: Path = THRESHOLD_PATH, metrics_path: Path = METRICS_PATH) -> Dict[str, object]:
    try:
        thresholds_raw = load_json(threshold_path, "thresholds")
        metrics_raw = load_json(metrics_path, "metrics")
        thresholds = parse_thresholds(thresholds_raw)
        measurements = parse_measurements(metrics_raw)
        evaluations = evaluate(thresholds, measurements)
        generated_at = datetime.now(timezone.utc).replace(microsecond=0).isoformat()
        bundle_hash = compute_bundle_sha(thresholds_raw, metrics_raw)
        report = build_report(evaluations, generated_at, thresholds_raw, metrics_raw, bundle_hash)
        write_outputs(report, evaluations)
    except RuntimeError as exc:
        print(f"FAIL {exc}")
        OUTPUT_DIR.mkdir(parents=True, exist_ok=True)
        write_file(OUTPUT_DIR / "guard_status.txt", "FAIL\n")
        raise
    else:
        print("PASS Sprint 6 scorecards")
        return report


def main() -> int:
    try:
        generate_report()
    except RuntimeError:
        return 1
    return 0


if __name__ == "__main__":
    raise SystemExit(main())<|MERGE_RESOLUTION|>--- conflicted
+++ resolved
@@ -204,11 +204,6 @@
     if not path.exists():
         fail("MISSING", f"Arquivo obrigatório ausente: {path}")
     try:
-<<<<<<< HEAD
-        content = json.loads(path.read_text(encoding="utf-8"))
-    except UnicodeDecodeError as exc:
-        fail("ENCODING", f"Falha de codificação ao ler {path}: {exc}")
-=======
         raw_text = path.read_text(encoding="utf-8")
     except UnicodeDecodeError as exc:
         fail("ENCODING", f"Arquivo não está em UTF-8: {path}: {exc}")
@@ -216,7 +211,6 @@
         fail("IO", f"Falha ao ler {path}: {exc}")
     try:
         content = json.loads(raw_text)
->>>>>>> e709dac0
     except json.JSONDecodeError as exc:
         fail("INVALID-JSON", f"Falha ao decodificar {path}: {exc}")
     schema_path = SCHEMA_FILES[schema_key]
