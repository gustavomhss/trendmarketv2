#!/usr/bin/env python3
"""Sprint 6 scorecard generator."""

from __future__ import annotations

import hashlib
import json
import sys
from dataclasses import dataclass
from datetime import datetime, timezone
<<<<<<< HEAD
from decimal import ROUND_HALF_EVEN, Decimal, getcontext
from pathlib import Path
from typing import Dict, Iterable, List

=======
from decimal import Decimal, ROUND_HALF_EVEN, getcontext
from functools import lru_cache
from pathlib import Path
from typing import Any, Dict, Iterable, List
>>>>>>> ce505d4b

BASE_DIR = Path(__file__).resolve().parents[2]
sys.path.append(str(BASE_DIR))

<<<<<<< HEAD
import jsonschema
THRESHOLD_PATH = BASE_DIR / "s6_validation" / "thresholds.json"
METRICS_PATH = BASE_DIR / "s6_validation" / "metrics_static.json"
SCHEMAS_DIR = BASE_DIR / "schemas"
OUTPUT_DIR = BASE_DIR / "out" / "s6_scorecards"

=======
from jsonschema import Draft7Validator, ValidationError
import jsonschema  
>>>>>>> ce505d4b

getcontext().prec = 28
getcontext().rounding = ROUND_HALF_EVEN


EPSILON = Decimal("1e-12")
ERROR_PREFIX = "S6"
SCHEMA_VERSION = 1


SCHEMA_FILES = {
    "thresholds": SCHEMAS_DIR / "thresholds.schema.json",
    "metrics": SCHEMAS_DIR / "metrics.schema.json",
    "report": SCHEMAS_DIR / "report.schema.json",
}


@dataclass(frozen=True)
class MetricDefinition:
    key: str
    label: str
    comparator: str
    unit: str
    quantize: Decimal
    runbook: str


@dataclass(frozen=True)
class MetricResult:
    definition: MetricDefinition
    observed: Decimal
    target: Decimal
    ok: bool

    def observed_quantized(self) -> Decimal:
        return self.observed.quantize(self.definition.quantize)

    def target_quantized(self) -> Decimal:
        return self.target.quantize(self.definition.quantize)

    def observed_for_json(self) -> float:
        return float(self.observed_quantized())

    def target_for_json(self) -> float:
        return float(self.target_quantized())

    def formatted_observed(self) -> str:
        return format_value(self.observed_quantized(), self.definition.unit)

    def formatted_target(self) -> str:
        return format_value(self.target_quantized(), self.definition.unit)

    def status_text(self) -> str:
        return "PASS" if self.ok else "FAIL"


@dataclass(frozen=True)
class ScorecardArtifacts:
    report: Dict[str, object]
    results: List[MetricResult]
    bundle_sha256: str
    thresholds_version: int
    metrics_version: int


class ScorecardError(RuntimeError):
    """Error raised for deterministic scorecard failures."""

    def __init__(self, code: str, message: str) -> None:
        super().__init__(f"{code}:{message}")
        self.code = code
        self.message = message


METRIC_DEFINITIONS: List[MetricDefinition] = [
    MetricDefinition(
        key="quorum_ratio",
        label="Quorum Ratio",
        comparator="gte",
        unit="ratio",
        quantize=Decimal("0.0001"),
        runbook="Ativar fallback TWAP, reiniciar oráculos inativos e revisar alertas de quorum.",
    ),
    MetricDefinition(
        key="failover_time_p95_s",
        label="Failover Time p95 (s)",
        comparator="lte",
        unit="seconds",
        quantize=Decimal("0.001"),
        runbook="Executar runbook de failover e validar health-checks das rotas primárias.",
    ),
    MetricDefinition(
        key="staleness_p95_s",
        label="Staleness p95 (s)",
        comparator="lte",
        unit="seconds",
        quantize=Decimal("0.001"),
        runbook="Investigar TWAP/heartbeats, checar latência de ingestão e recalibrar buffers.",
    ),
    MetricDefinition(
        key="cdc_lag_p95_s",
        label="CDC Lag p95 (s)",
        comparator="lte",
        unit="seconds",
        quantize=Decimal("0.001"),
        runbook="Acionar squad de dados para reequilibrar consumidores e ampliar throughput do stream.",
    ),
    MetricDefinition(
        key="divergence_pct",
        label="Divergence (%)",
        comparator="lte",
        unit="percent",
        quantize=Decimal("0.1"),
        runbook="Rever pesos de feeds, habilitar overlays e comunicar incident commander.",
    ),
]


def fail(code_suffix: str, message: str) -> None:
    raise ScorecardError(f"{ERROR_PREFIX}-E-{code_suffix}", message)


@lru_cache(maxsize=None)
def _load_schema(schema_key: str) -> Dict[str, Any]:
    schema_path = SCHEMA_FILES[schema_key]
    with schema_path.open("r", encoding="utf-8") as handle:
        return json.load(handle)


@lru_cache(maxsize=None)
def _get_validator(schema_key: str) -> Draft7Validator:
    schema = _load_schema(schema_key)
    return Draft7Validator(schema)


def load_json(path: Path, schema_key: str) -> Dict:
def load_json(path: Path, schema_key: str) -> Dict[str, object]:
    if not path.exists():
        fail("MISSING", f"Arquivo obrigatório ausente: {path}")
    try:
        raw_text = path.read_text(encoding="utf-8")
    except UnicodeDecodeError as exc:  # pragma: no cover - defensive
        fail("ENCODING", f"Arquivo não está em UTF-8: {path}: {exc}")
    except OSError as exc:  # pragma: no cover - defensive
        fail("IO", f"Falha ao ler {path}: {exc}")
    try:
        content = json.loads(raw_text)
    except json.JSONDecodeError as exc:
        fail("INVALID-JSON", f"Falha ao decodificar {path}: {exc}")

    schema_path = SCHEMA_FILES[schema_key]
    schema = json.loads(schema_path.read_text(encoding="utf-8"))
    try:
        validator = _get_validator(schema_key)
        validator.validate(content)
    except ValidationError as exc:
        fail("SCHEMA", f"Violação de schema em {path}: {exc.message}")
    return content


def decimal_from(value: object) -> Decimal:
    if isinstance(value, Decimal):
        return value
    if isinstance(value, (int, float, str)):
        try:
            return Decimal(str(value))
        except Exception as exc:  # pragma: no cover - Decimal conversion errors
            fail("DECIMAL", f"Valor inválido {value!r}: {exc}")
    fail("DECIMAL", f"Valor não numérico: {value!r}")


def compare(observed: Decimal, target: Decimal, comparator: str) -> bool:
    if comparator == "gte":
        return observed + EPSILON >= target
    if comparator == "lte":
        return observed - EPSILON <= target
    fail("COMPARATOR", f"Operador inválido: {comparator}")
    return False


def evaluate_metrics(thresholds: Dict[str, object], metrics: Dict[str, object]) -> List[MetricResult]:
    results: List[MetricResult] = []
    for definition in METRIC_DEFINITIONS:
        if definition.key not in thresholds:
            fail("MISSING-THRESHOLD", f"Threshold ausente para {definition.key}")
        if definition.key not in metrics:
            fail("MISSING-METRIC", f"Métrica ausente: {definition.key}")
        target = decimal_from(thresholds[definition.key])
        observed = decimal_from(metrics[definition.key])
        ok = compare(observed, target, definition.comparator)
        results.append(MetricResult(definition=definition, observed=observed, target=target, ok=ok))
    return results


def compute_status(results: Iterable[MetricResult]) -> str:
    return "PASS" if all(result.ok for result in results) else "FAIL"


def isoformat_utc() -> str:
    return datetime.now(timezone.utc).replace(microsecond=0).isoformat().replace("+00:00", "Z")


def canonical_json(data: Dict[str, object]) -> str:
    return json.dumps(data, sort_keys=True, ensure_ascii=False, separators=(",", ":")) + "\n"


def build_report(
    results: List[MetricResult],
    generated_at: str,
    thresholds_meta: Dict[str, object],
    metrics_meta: Dict[str, object],
    bundle_hash: str,
) -> Dict[str, object]:
    metrics_block = {
        result.definition.key: {
            "observed": result.observed_for_json(),
            "target": result.target_for_json(),
            "ok": result.ok,
        }
        for result in results
    }
    return {
        "schema_version": SCHEMA_VERSION,
        "timestamp_utc": generated_at,
        "status": compute_status(results),
        "metrics": metrics_block,
        "inputs": {
            "thresholds": {
                "version": int(thresholds_meta["version"]),
                "timestamp_utc": thresholds_meta["timestamp_utc"],
            },
            "metrics": {
                "version": int(metrics_meta["version"]),
                "timestamp_utc": metrics_meta["timestamp_utc"],
            },
        },
        "bundle": {"sha256": bundle_hash},
    }


def render_markdown(
    report: Dict[str, object],
    results: List[MetricResult],
    bundle_sha256: str,
) -> str:
    emoji = "✅" if report["status"] == "PASS" else "❌"
    lines = ["# Sprint 6 Scorecards", ""]
    lines.append(f"{emoji} Status geral: **{report['status']}**")
    lines.append("")
    lines.append(f"- Timestamp UTC: {report['timestamp_utc']}")
    lines.append(
        "- Thresholds: v{version} @ {ts}".format(
            version=report["inputs"]["thresholds"]["version"],
            ts=report["inputs"]["thresholds"]["timestamp_utc"],
        )
    )
    lines.append(
        "- Métricas: v{version} @ {ts}".format(
            version=report["inputs"]["metrics"]["version"],
            ts=report["inputs"]["metrics"]["timestamp_utc"],
        )
    )
    lines.append(f"- SHA do bundle: `{bundle_sha256}`")
    lines.append("")
    lines.append("| Métrica | Observado | Alvo | Status |")
    lines.append("| --- | --- | --- | --- |")
    for result in results:
        emoji_metric = "✅" if result.ok else "❌"
        lines.append(
            "| {label} | {observed} | {target} | {status} {text} |".format(
                label=result.definition.label,
                observed=result.formatted_observed(),
                target=result.formatted_target(),
                status=emoji_metric,
                text=result.status_text(),
            )
        )
    lines.append("")
    lines.append("## O que fazer agora")
    failing = [result for result in results if not result.ok]
    if failing:
        for result in failing:
            lines.append(f"- {result.definition.label}: {result.definition.runbook}")
    else:
        lines.append("- Todas as métricas passaram. Manter monitoramento em 24h.")
    lines.append("")
    return "\n".join(lines) + "\n"


def build_pr_comment(report: Dict[str, object], bundle_sha256: str, results: List[MetricResult]) -> str:
    emoji = "✅" if report["status"] == "PASS" else "❌"
    lines = [f"{emoji} [Sprint 6 report](./report.md)", ""]
    lines.append("![Status](./badge.svg)")
    lines.append("")
    lines.append("## Métricas")
    for result in results:
        lines.append(
            "- {label}: {observed} (alvo {target}) — {status}".format(
                label=result.definition.label,
                observed=result.formatted_observed(),
                target=result.formatted_target(),
                status=result.status_text(),
            )
        )
    lines.append("")
    lines.append("## Metadados")
    lines.append(
        "- Thresholds: v{version} @ {ts}".format(
            version=report["inputs"]["thresholds"]["version"],
            ts=report["inputs"]["thresholds"]["timestamp_utc"],
        )
    )
    lines.append(
        "- Métricas: v{version} @ {ts}".format(
            version=report["inputs"]["metrics"]["version"],
            ts=report["inputs"]["metrics"]["timestamp_utc"],
        )
    )
    lines.append(f"- Gerado em: {report['timestamp_utc']}")
    lines.append(f"- Bundle SHA-256: `{bundle_sha256}`")
    lines.append("")
    lines.append("Relatório completo disponível em [report.md](./report.md).")
    return "\n".join(lines) + "\n"


def render_svg_badge(status: str) -> str:
    color = "#2e8540" if status == "PASS" else "#c92a2a"
    return (
        "<svg xmlns=\"http://www.w3.org/2000/svg\" width=\"160\" height=\"40\" role=\"img\">"
        f"<title>S6 {status}</title>"
        f"<rect width=\"160\" height=\"40\" rx=\"6\" fill=\"{color}\"/>"
        "<text x=\"80\" y=\"25\" text-anchor=\"middle\" fill=\"#ffffff\""
        " font-family=\"Helvetica,Arial,sans-serif\" font-size=\"18\">S6 "
        f"{status}</text></svg>"
    )


def render_scorecard_svg(status: str, results: List[MetricResult]) -> str:
    rows = len(results)
    height = 60 + 30 * rows
    header = (
        f"<svg xmlns=\"http://www.w3.org/2000/svg\" width=\"520\" height=\"{height}\">"
        "<style>text{font-family:Helvetica,Arial,sans-serif;font-size:14px;}</style>"
        f"<rect width=\"520\" height=\"{height}\" rx=\"8\" fill=\"#ffffff\" stroke=\"#1f2933\"/>"
        "<text x=\"20\" y=\"30\" font-size=\"18\" font-weight=\"bold\">Sprint 6 Scorecards</text>"
        f"<text x=\"500\" y=\"30\" text-anchor=\"end\" font-size=\"16\">Status: {status}</text>"
        "<text x=\"20\" y=\"52\" font-weight=\"bold\">Métrica</text>"
        "<text x=\"260\" y=\"52\" font-weight=\"bold\">Observado</text>"
        "<text x=\"380\" y=\"52\" font-weight=\"bold\">Alvo</text>"
        "<text x=\"470\" y=\"52\" font-weight=\"bold\">Status</text>"
    )
    lines = [header]
    y = 82
    for result in results:
        color = "#2e8540" if result.ok else "#c92a2a"
        lines.append(
            f"<text x=\"20\" y=\"{y}\">{result.definition.label}</text>"
            f"<text x=\"260\" y=\"{y}\">{result.formatted_observed()}</text>"
            f"<text x=\"380\" y=\"{y}\">{result.formatted_target()}</text>"
            f"<text x=\"470\" y=\"{y}\" fill=\"{color}\">{result.status_text()}</text>"
        )
        y += 30
    lines.append("</svg>")
    return "".join(lines)


def ensure_output_dir() -> None:
    OUTPUT_DIR.mkdir(parents=True, exist_ok=True)


def write_outputs(
    report: Dict[str, object],
    results: List[MetricResult],
    bundle_sha256: str,
) -> None:
    ensure_output_dir()
    (OUTPUT_DIR / "report.json").write_text(
        json.dumps(report, indent=2, ensure_ascii=False) + "\n",
        encoding="utf-8",
    )
    markdown = render_markdown(report, results, bundle_sha256)
    (OUTPUT_DIR / "report.md").write_text(markdown, encoding="utf-8")
    pr_comment = build_pr_comment(report, bundle_sha256, results)
    (OUTPUT_DIR / "pr_comment.md").write_text(pr_comment, encoding="utf-8")
    badge_svg = render_svg_badge(report["status"])
    (OUTPUT_DIR / "badge.svg").write_text(badge_svg + "\n", encoding="utf-8")
    scorecard_svg = render_scorecard_svg(report["status"], results)
    (OUTPUT_DIR / "scorecard.svg").write_text(scorecard_svg + "\n", encoding="utf-8")
    (OUTPUT_DIR / "guard_status.txt").write_text(report["status"] + "\n", encoding="utf-8")
    (OUTPUT_DIR / "bundle.sha256").write_text(bundle_sha256 + "\n", encoding="utf-8")


def generate_report(
    threshold_path: Path = THRESHOLD_PATH,
    metrics_path: Path = METRICS_PATH,
) -> ScorecardArtifacts:
    thresholds_raw = load_json(threshold_path, "thresholds")
    metrics_raw = load_json(metrics_path, "metrics")
    results = evaluate_metrics(thresholds_raw, metrics_raw)
    generated_at = isoformat_utc()
    bundle_payload = canonical_json(thresholds_raw) + canonical_json(metrics_raw)
    bundle_hash = hashlib.sha256(bundle_payload.encode("utf-8")).hexdigest()
    report = build_report(results, generated_at, thresholds_raw, metrics_raw, bundle_hash)
    write_outputs(report, results, bundle_hash)
    return ScorecardArtifacts(
        report=report,
        results=results,
        bundle_sha256=bundle_hash,
        thresholds_version=int(thresholds_raw["version"]),
        metrics_version=int(metrics_raw["version"]),
    )


def format_value(value: Decimal, unit: str) -> str:
    if unit == "percent":
        return f"{value.quantize(Decimal('0.1'))}%"
    if unit == "ratio":
        return f"{value.quantize(Decimal('0.0001'))}"
    if unit == "seconds":
        return f"{value.quantize(Decimal('0.001'))}s"
    return format(value, "f")


def main() -> int:
    try:
        artifacts = generate_report()
    except ScorecardError as exc:
        ensure_output_dir()
        (OUTPUT_DIR / "guard_status.txt").write_text("FAIL\n", encoding="utf-8")
        print(f"FAIL {exc}")
        return 1
    else:
        print(f"{artifacts.report['status']} Sprint 6 scorecards")
        return 0


if __name__ == "__main__":
    raise SystemExit(main())<|MERGE_RESOLUTION|>--- conflicted
+++ resolved
@@ -8,32 +8,16 @@
 import sys
 from dataclasses import dataclass
 from datetime import datetime, timezone
-<<<<<<< HEAD
-from decimal import ROUND_HALF_EVEN, Decimal, getcontext
-from pathlib import Path
-from typing import Dict, Iterable, List
-
-=======
 from decimal import Decimal, ROUND_HALF_EVEN, getcontext
 from functools import lru_cache
 from pathlib import Path
 from typing import Any, Dict, Iterable, List
->>>>>>> ce505d4b
 
 BASE_DIR = Path(__file__).resolve().parents[2]
 sys.path.append(str(BASE_DIR))
 
-<<<<<<< HEAD
-import jsonschema
-THRESHOLD_PATH = BASE_DIR / "s6_validation" / "thresholds.json"
-METRICS_PATH = BASE_DIR / "s6_validation" / "metrics_static.json"
-SCHEMAS_DIR = BASE_DIR / "schemas"
-OUTPUT_DIR = BASE_DIR / "out" / "s6_scorecards"
-
-=======
 from jsonschema import Draft7Validator, ValidationError
 import jsonschema  
->>>>>>> ce505d4b
 
 getcontext().prec = 28
 getcontext().rounding = ROUND_HALF_EVEN
