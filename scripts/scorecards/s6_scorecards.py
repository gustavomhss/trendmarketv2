--- conflicted
+++ resolved
@@ -27,11 +27,9 @@
 
 
 @dataclass(frozen=True)
-<<<<<<< HEAD
 class MetricConfig:
     key: str
     threshold_key: str
-=======
 class MetricSpec:
     key: str
     label: str
@@ -123,7 +121,6 @@
 class Threshold:
     metric_id: str
     display_name: str
->>>>>>> 0b8a0e8d
     comparison: str
     display_name: str
     unit: str
