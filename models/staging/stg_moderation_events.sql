--- conflicted
+++ resolved
@@ -1,14 +1,11 @@
 {{ config(materialized='table') }}
 
-<<<<<<< HEAD
 with raw_events as (
     select *
     from read_csv_auto('seeds/moderation_events.csv', header=True)
-=======
 with source_data as (
     select *
     from {{ ref('moderation_events') }}
->>>>>>> 3d79224d
 ),
 typed_events as (
     select
@@ -19,11 +16,8 @@
         trim(reason) as reason,
         trim(evidence_uri) as evidence_uri,
         lower(trim(actor)) as actor
-<<<<<<< HEAD
     from raw_events
-=======
     from source_data
->>>>>>> 3d79224d
 ),
 ranked_events as (
     select
