{{ config(materialized='table') }}

<<<<<<< HEAD
with source_data as (
    select *
    from {{ ref('moderation_events') }}
),
casted as (
    select
        cast(id as varchar) as id,
        cast(ts as timestamp) as ts,
        cast(symbol as varchar) as symbol,
        cast(action as varchar) as action,
        cast(reason as varchar) as reason,
        cast(evidence_uri as varchar) as evidence_uri,
        cast(actor as varchar) as actor
    from source_data
),
validated as (
=======
with raw_events as (
    select *
    from read_csv_auto('seeds/moderation_events.csv', header=True)
),
typed_events as (
    select
        cast(id as varchar) as id,
        cast(ts as timestamp) as ts,
        upper(trim(symbol)) as symbol,
        lower(trim(action)) as action,
        trim(reason) as reason,
        trim(evidence_uri) as evidence_uri,
        lower(trim(actor)) as actor
    from raw_events
>>>>>>> f2ce1db6
    select
        id,
        ts,
        symbol,
        action,
        reason,
        evidence_uri,
        actor,
        lag(ts) over (partition by symbol order by ts) as previous_event_ts
    from casted
)

select
    id,
    ts,
    symbol,
    action,
    reason,
    evidence_uri,
<<<<<<< HEAD
    actor,
    case when previous_event_ts is null then 0 else datediff('minutes', previous_event_ts, ts) end as minutes_since_previous_event
from validated;
=======
    actor
from typed_events;
from raw_events;
>>>>>>> f2ce1db6
<|MERGE_RESOLUTION|>--- conflicted
+++ resolved
@@ -1,6 +1,5 @@
 {{ config(materialized='table') }}
 
-<<<<<<< HEAD
 with source_data as (
     select *
     from {{ ref('moderation_events') }}
@@ -17,7 +16,6 @@
     from source_data
 ),
 validated as (
-=======
 with raw_events as (
     select *
     from read_csv_auto('seeds/moderation_events.csv', header=True)
@@ -32,7 +30,6 @@
         trim(evidence_uri) as evidence_uri,
         lower(trim(actor)) as actor
     from raw_events
->>>>>>> f2ce1db6
     select
         id,
         ts,
@@ -52,12 +49,9 @@
     action,
     reason,
     evidence_uri,
-<<<<<<< HEAD
     actor,
     case when previous_event_ts is null then 0 else datediff('minutes', previous_event_ts, ts) end as minutes_since_previous_event
 from validated;
-=======
     actor
 from typed_events;
-from raw_events;
->>>>>>> f2ce1db6
+from raw_events;