{{ config(materialized='table') }}

<<<<<<< HEAD
with raw_runs as (
    select *
    from read_csv_auto('seeds/simulation_runs.csv', header=True)
=======
with source_data as (
    select *
    from {{ ref('simulation_runs') }}
>>>>>>> 3d79224d
),
typed_runs as (
    select
        cast(id as varchar) as id,
        lower(trim(scenario)) as scenario,
        cast(started_at as timestamp) as started_at,
        cast(finished_at as timestamp) as finished_at,
        cast(p95_latency_ms as integer) as p95_latency_ms,
        trim(result_path) as result_path
<<<<<<< HEAD
    from raw_runs
),
enriched_runs as (
=======
    from source_data
),
finalized_runs as (
>>>>>>> 3d79224d
    select
        id as run_id,
        id,
        scenario,
<<<<<<< HEAD
        case
            when p95_latency_ms <= 750 then 'success'
            else 'failed'
        end as status,
=======
        case when p95_latency_ms <= 750 then 'success' else 'failed' end as status,
>>>>>>> 3d79224d
        started_at,
        finished_at,
        p95_latency_ms,
        result_path,
        datediff('seconds', started_at, finished_at) as run_duration_seconds
    from typed_runs
)

select *
<<<<<<< HEAD
from enriched_runs
=======
from finalized_runs
>>>>>>> 3d79224d
<|MERGE_RESOLUTION|>--- conflicted
+++ resolved
@@ -1,14 +1,11 @@
 {{ config(materialized='table') }}
 
-<<<<<<< HEAD
 with raw_runs as (
     select *
     from read_csv_auto('seeds/simulation_runs.csv', header=True)
-=======
 with source_data as (
     select *
     from {{ ref('simulation_runs') }}
->>>>>>> 3d79224d
 ),
 typed_runs as (
     select
@@ -18,27 +15,21 @@
         cast(finished_at as timestamp) as finished_at,
         cast(p95_latency_ms as integer) as p95_latency_ms,
         trim(result_path) as result_path
-<<<<<<< HEAD
     from raw_runs
 ),
 enriched_runs as (
-=======
     from source_data
 ),
 finalized_runs as (
->>>>>>> 3d79224d
     select
         id as run_id,
         id,
         scenario,
-<<<<<<< HEAD
         case
             when p95_latency_ms <= 750 then 'success'
             else 'failed'
         end as status,
-=======
         case when p95_latency_ms <= 750 then 'success' else 'failed' end as status,
->>>>>>> 3d79224d
         started_at,
         finished_at,
         p95_latency_ms,
@@ -48,8 +39,5 @@
 )
 
 select *
-<<<<<<< HEAD
 from enriched_runs
-=======
-from finalized_runs
->>>>>>> 3d79224d
+from finalized_runs