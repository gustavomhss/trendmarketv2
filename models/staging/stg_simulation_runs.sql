{{ config(materialized='table') }}

<<<<<<< HEAD
with source_data as (
    select *
    from {{ ref('simulation_runs') }}
),
casted as (
    select
        cast(id as varchar) as id,
        cast(scenario as varchar) as scenario,
        cast(started_at as timestamp) as started_at,
        cast(finished_at as timestamp) as finished_at,
        cast(p95_latency_ms as integer) as p95_latency_ms,
        cast(result_path as varchar) as result_path
    from source_data
),
validated as (
=======
with raw_runs as (
    select *
    from read_csv_auto('seeds/simulation_runs.csv', header=True)
),
typed_runs as (
    select
        cast(id as varchar) as id,
        lower(trim(scenario)) as scenario,
        cast(started_at as timestamp) as started_at,
        cast(finished_at as timestamp) as finished_at,
        cast(p95_latency_ms as integer) as p95_latency_ms,
        trim(result_path) as result_path
    from raw_runs
>>>>>>> f2ce1db6
    select
        id,
        scenario,
        started_at,
        finished_at,
        p95_latency_ms,
        result_path,
        datediff('seconds', started_at, finished_at) as run_duration_seconds
    from casted
)

<<<<<<< HEAD
select *
from validated;
=======
select
    id,
    scenario,
    started_at,
    finished_at,
    p95_latency_ms,
    result_path
from typed_runs;
from raw_runs;
>>>>>>> f2ce1db6
<|MERGE_RESOLUTION|>--- conflicted
+++ resolved
@@ -1,6 +1,5 @@
 {{ config(materialized='table') }}
 
-<<<<<<< HEAD
 with source_data as (
     select *
     from {{ ref('simulation_runs') }}
@@ -16,7 +15,6 @@
     from source_data
 ),
 validated as (
-=======
 with raw_runs as (
     select *
     from read_csv_auto('seeds/simulation_runs.csv', header=True)
@@ -30,7 +28,6 @@
         cast(p95_latency_ms as integer) as p95_latency_ms,
         trim(result_path) as result_path
     from raw_runs
->>>>>>> f2ce1db6
     select
         id,
         scenario,
@@ -42,10 +39,8 @@
     from casted
 )
 
-<<<<<<< HEAD
 select *
 from validated;
-=======
 select
     id,
     scenario,
@@ -54,5 +49,4 @@
     p95_latency_ms,
     result_path
 from typed_runs;
-from raw_runs;
->>>>>>> f2ce1db6
+from raw_runs;