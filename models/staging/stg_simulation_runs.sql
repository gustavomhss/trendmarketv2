{{ config(materialized='table') }}

<<<<<<< HEAD
with raw_runs as (
    select *
    from read_csv_auto('seeds/simulation_runs.csv', header=True)
=======
with source_data as (
    select *
    from {{ ref('simulation_runs') }}
>>>>>>> c43cbd80
),
typed_runs as (
    select
        cast(id as varchar) as run_id,
        lower(trim(scenario)) as scenario,
        cast(started_at as timestamp) as started_at,
        cast(finished_at as timestamp) as finished_at,
        cast(p95_latency_ms as integer) as p95_latency_ms,
        trim(result_path) as result_path
<<<<<<< HEAD
    from raw_runs
=======
    from source_data
>>>>>>> c43cbd80
),
finalized_runs as (
    select
        run_id,
        scenario,
        case when p95_latency_ms <= 750 then 'success' else 'failed' end as status,
        started_at,
        finished_at,
        p95_latency_ms,
        result_path,
        datediff('seconds', started_at, finished_at) as run_duration_seconds
    from typed_runs
)

select *
from finalized_runs<|MERGE_RESOLUTION|>--- conflicted
+++ resolved
@@ -1,14 +1,11 @@
 {{ config(materialized='table') }}
 
-<<<<<<< HEAD
 with raw_runs as (
     select *
     from read_csv_auto('seeds/simulation_runs.csv', header=True)
-=======
 with source_data as (
     select *
     from {{ ref('simulation_runs') }}
->>>>>>> c43cbd80
 ),
 typed_runs as (
     select
@@ -18,11 +15,8 @@
         cast(finished_at as timestamp) as finished_at,
         cast(p95_latency_ms as integer) as p95_latency_ms,
         trim(result_path) as result_path
-<<<<<<< HEAD
     from raw_runs
-=======
     from source_data
->>>>>>> c43cbd80
 ),
 finalized_runs as (
     select
