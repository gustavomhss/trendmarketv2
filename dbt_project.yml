name: ce_dbt
version: 1.0.0
profile: ce_profile
model-paths: ["models"]
tests-paths: ['tests', 'models/tests']
<<<<<<< HEAD
=======
seed-paths: ["seeds"]
>>>>>>> 42d93014
models:
  ce_dbt:
    +materialized: view
    staging:
      +schema: stg
    marts:
      +schema: marts
seeds:
  ce_dbt:
    +schema: seed_data<|MERGE_RESOLUTION|>--- conflicted
+++ resolved
@@ -3,10 +3,7 @@
 profile: ce_profile
 model-paths: ["models"]
 tests-paths: ['tests', 'models/tests']
-<<<<<<< HEAD
-=======
 seed-paths: ["seeds"]
->>>>>>> 42d93014
 models:
   ce_dbt:
     +materialized: view
