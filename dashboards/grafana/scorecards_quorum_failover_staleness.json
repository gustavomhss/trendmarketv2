{
  "__inputs": [],
  "__requires": [
    {
      "type": "panel",
      "id": "stat",
      "name": "Stat",
      "version": "9.5.2"
    }
  ],
  "title": "Scorecards Quorum Failover Staleness",
  "time": {
    "from": "now-24h",
    "to": "now"
  },
  "templating": {
    "list": []
  },
  "panels": [
    {
      "id": 1,
      "title": "quorum_ratio",
      "type": "stat",
      "gridPos": {"h": 6, "w": 4, "x": 0, "y": 0},
      "targets": [
        {
          "refId": "A",
          "expr": "mbp:oracle:quorum_ratio"
      "title": "Quorum Ratio",
      "type": "stat",
      "gridPos": {"h": 4, "w": 5, "x": 0, "y": 0},
      "targets": [
        {
          "refId": "A",
          "expr": "avg(mbp:oracle:quorum_ratio{env=\"prod\"})"
        }
      ]
    },
    {
      "id": 2,
<<<<<<< HEAD
      "title": "Failover p95 (s)",
=======
      "title": "failover_time_p95_s",
      "type": "stat",
      "gridPos": {"h": 6, "w": 4, "x": 4, "y": 0},
      "targets": [
        {
          "refId": "A",
          "expr": "mbp:oracle:failover_time_p95_s"
      "title": "Failover Time p95 (s)",
>>>>>>> 06cc47d2
      "type": "stat",
      "gridPos": {"h": 4, "w": 5, "x": 5, "y": 0},
      "targets": [
        {
          "refId": "A",
          "expr": "avg(mbp:oracle:failover_time_p95_s{env=\"prod\"})"
        }
      ]
    },
    {
      "id": 3,
      "title": "staleness_p95_s",
      "type": "stat",
      "gridPos": {"h": 6, "w": 4, "x": 8, "y": 0},
      "targets": [
        {
          "refId": "A",
          "expr": "mbp:oracle:staleness_p95_ms / 1000"
      "title": "Staleness p95 (s)",
      "type": "stat",
      "gridPos": {"h": 4, "w": 5, "x": 10, "y": 0},
      "targets": [
        {
          "refId": "A",
          "expr": "avg(mbp:oracle:staleness_p95_ms{env=\"prod\"}) / 1000"
        }
      ]
    },
    {
      "id": 4,
      "title": "cdc_lag_p95_s",
      "type": "stat",
      "gridPos": {"h": 6, "w": 4, "x": 12, "y": 0},
      "targets": [
        {
          "refId": "A",
          "expr": "quantile_over_time(0.95, cdc_lag_seconds{service=\"trendmarket-amm\", env=\"prod\"}[5m])"
      "title": "CDC Lag p95 (s)",
      "type": "stat",
      "gridPos": {"h": 4, "w": 5, "x": 15, "y": 0},
      "targets": [
        {
          "refId": "A",
          "expr": "max(quantile_over_time(0.95, cdc_lag_seconds{env=\"prod\"}[5m]))"
        }
      ]
    },
    {
      "id": 5,
      "title": "divergence_pct",
      "type": "stat",
      "gridPos": {"h": 6, "w": 4, "x": 16, "y": 0},
      "targets": [
        {
          "refId": "A",
          "expr": "mbp:oracle:divergence_p95"
      "title": "Divergence (%)",
      "type": "stat",
      "gridPos": {"h": 4, "w": 4, "x": 20, "y": 0},
      "targets": [
        {
          "refId": "A",
          "expr": "avg(mbp:oracle:divergence_p95{env=\"prod\"}) * 100"
        }
      ]
    }
  ],
<<<<<<< HEAD
  "schemaVersion": 40,
=======
  "templating": {
    "list": []
  },
  "schemaVersion": 38,
>>>>>>> 06cc47d2
  "version": 1
}<|MERGE_RESOLUTION|>--- conflicted
+++ resolved
@@ -38,9 +38,6 @@
     },
     {
       "id": 2,
-<<<<<<< HEAD
-      "title": "Failover p95 (s)",
-=======
       "title": "failover_time_p95_s",
       "type": "stat",
       "gridPos": {"h": 6, "w": 4, "x": 4, "y": 0},
@@ -49,7 +46,6 @@
           "refId": "A",
           "expr": "mbp:oracle:failover_time_p95_s"
       "title": "Failover Time p95 (s)",
->>>>>>> 06cc47d2
       "type": "stat",
       "gridPos": {"h": 4, "w": 5, "x": 5, "y": 0},
       "targets": [
@@ -117,13 +113,9 @@
       ]
     }
   ],
-<<<<<<< HEAD
-  "schemaVersion": 40,
-=======
   "templating": {
     "list": []
   },
   "schemaVersion": 38,
->>>>>>> 06cc47d2
   "version": 1
 }