{
  "title": "Scorecards Quorum Failover Staleness",
  "time": {
    "from": "now-24h",
    "to": "now"
  },
  "templating": {
    "list": []
  },
  "schemaVersion": 40,
  "version": 1,
  "panels": [
    {
      "id": 1,
      "title": "Quorum Ratio",
      "type": "stat",
      "gridPos": {"h": 6, "w": 5, "x": 0, "y": 0},
      "fieldConfig": {
        "defaults": {
          "mappings": [],
          "thresholds": {
            "mode": "absolute",
            "steps": [
              {"color": "green", "value": null},
              {"color": "red", "value": 0.66}
            ]
          }
        },
        "overrides": []
      },
      "options": {
        "colorMode": "value",
        "graphMode": "none",
        "justifyMode": "auto",
        "orientation": "horizontal",
        "reduceOptions": {
          "calcs": ["lastNotNull"],
          "fields": "",
          "values": false
        },
        "textMode": "auto"
      },
      "targets": [
        {
          "refId": "A",
          "expr": "avg(mbp:oracle:quorum_ratio{env=\"prod\"})"
        }
      ]
    },
    {
      "id": 2,
      "title": "Failover p95 (s)",
      "type": "stat",
      "gridPos": {"h": 6, "w": 5, "x": 5, "y": 0},
      "fieldConfig": {
        "defaults": {
          "mappings": [],
          "thresholds": {
            "mode": "absolute",
            "steps": [
              {"color": "green", "value": null},
              {"color": "red", "value": 60}
            ]
          }
        },
        "overrides": []
      },
      "options": {
        "colorMode": "value",
        "graphMode": "none",
        "justifyMode": "auto",
        "orientation": "horizontal",
        "reduceOptions": {
          "calcs": ["lastNotNull"],
          "fields": "",
          "values": false
        },
        "textMode": "auto"
      },
      "targets": [
        {
          "refId": "A",
          "expr": "avg(mbp:oracle:failover_time_p95_s{env=\"prod\"})"
        }
      ]
    },
    {
      "id": 3,
      "title": "Staleness p95 (s)",
      "type": "stat",
      "gridPos": {"h": 6, "w": 5, "x": 10, "y": 0},
      "fieldConfig": {
        "defaults": {
          "mappings": [],
          "thresholds": {
            "mode": "absolute",
            "steps": [
              {"color": "green", "value": null},
              {"color": "red", "value": 30}
            ]
          }
        },
        "overrides": []
      },
      "options": {
        "colorMode": "value",
        "graphMode": "none",
        "justifyMode": "auto",
        "orientation": "horizontal",
        "reduceOptions": {
          "calcs": ["lastNotNull"],
          "fields": "",
          "values": false
        },
        "textMode": "auto"
      },
      "targets": [
        {
          "refId": "A",
          "expr": "avg(mbp:oracle:staleness_p95_ms{env=\"prod\"}) / 1000"
        }
      ]
    },
    {
      "id": 4,
      "title": "CDC Lag p95 (s)",
      "type": "stat",
      "gridPos": {"h": 6, "w": 5, "x": 15, "y": 0},
      "fieldConfig": {
        "defaults": {
          "mappings": [],
          "thresholds": {
            "mode": "absolute",
            "steps": [
              {"color": "green", "value": null},
              {"color": "red", "value": 120}
            ]
          }
        },
        "overrides": []
      },
      "options": {
        "colorMode": "value",
        "graphMode": "none",
        "justifyMode": "auto",
        "orientation": "horizontal",
        "reduceOptions": {
          "calcs": ["lastNotNull"],
          "fields": "",
          "values": false
        },
        "textMode": "auto"
      },
      "targets": [
        {
          "refId": "A",
          "expr": "max(quantile_over_time(0.95, cdc_lag_seconds{env=\"prod\"}[5m]))"
        }
      ]
    },
    {
      "id": 5,
      "title": "Divergence (%)",
      "type": "stat",
<<<<<<< HEAD
      "gridPos": {"h": 4, "w": 5, "x": 20, "y": 0},
=======
      "gridPos": {"h": 6, "w": 5, "x": 20, "y": 0},
      "fieldConfig": {
        "defaults": {
          "mappings": [],
          "thresholds": {
            "mode": "absolute",
            "steps": [
              {"color": "green", "value": null},
              {"color": "red", "value": 1}
            ]
          }
        },
        "overrides": []
      },
      "options": {
        "colorMode": "value",
        "graphMode": "none",
        "justifyMode": "auto",
        "orientation": "horizontal",
        "reduceOptions": {
          "calcs": ["lastNotNull"],
          "fields": "",
          "values": false
        },
        "textMode": "auto"
      },
>>>>>>> 4b449332
      "targets": [
        {
          "refId": "A",
          "expr": "avg(mbp:oracle:divergence_p95{env=\"prod\"}) * 100"
        }
      ]
    }
  ]
}<|MERGE_RESOLUTION|>--- conflicted
+++ resolved
@@ -162,9 +162,6 @@
       "id": 5,
       "title": "Divergence (%)",
       "type": "stat",
-<<<<<<< HEAD
-      "gridPos": {"h": 4, "w": 5, "x": 20, "y": 0},
-=======
       "gridPos": {"h": 6, "w": 5, "x": 20, "y": 0},
       "fieldConfig": {
         "defaults": {
@@ -191,7 +188,6 @@
         },
         "textMode": "auto"
       },
->>>>>>> 4b449332
       "targets": [
         {
           "refId": "A",
