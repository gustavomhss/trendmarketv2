--- conflicted
+++ resolved
@@ -1,94 +1,94 @@
 ---- MODULE dec_pre_ga ----
 EXTENDS Naturals, Sequences, TLC
 
+(**************************************************************************)
+(* Variáveis de estado — anotações Snowcat: uma @type por identificador.   *)
+(**************************************************************************)
 VARIABLES
-<<<<<<< HEAD
-    \* @type: Int; \* DEC p95 em milissegundos
-    dec_p95,
+* @type: Int; * DEC p95 em milissegundos
+dec_p95,
 
-    \* @type: Bool; \* flag de violação da meta DEC
-    breach,
+```
+\* @type: Bool; \* flag de violação da meta DEC
+breach,
 
-    \* @type: Bool; \* flag de rollback emitido
-    rollback,
+\* @type: Bool; \* flag de rollback emitido
+rollback,
 
-    \* @type: Bool; \* sistema recuperado dentro do orçamento
-    recovered
-=======
-    \* @type: Int;
-    \* DEC p95 em milissegundos
-    dec_p95,
-    \* @type: Bool;
-    \* flag de violação da meta DEC
-    breach,
-    \* @type: Bool;
-    \* flag de rollback emitido
-    rollback,
-    \* @type: Bool;
-    \* sistema recuperado dentro do orçamento
-    recovered
-VARIABLES dec_p95, breach, rollback, recovered
-\* @type: dec_p95: Int;
-\* @type: breach: Bool;
-\* @type: rollback: Bool;
-\* @type: recovered: Bool;
->>>>>>> 123e351b
-\* Corrigido: anotações Snowcat para variáveis de estado
+\* @type: Bool; \* sistema recuperado dentro do orçamento
+recovered
+```
 
+* Tupla de variáveis para subscript de ações
 vars == <<dec_p95, breach, rollback, recovered>>
 
-<<<<<<< HEAD
-=======
-\* @type: Bool;
->>>>>>> 123e351b
+(**************************************************************************)
+(* Tipos esperados (reforço ao checker)                                    *)
+(**************************************************************************)
 TypeOK ==
-    /\ dec_p95 \in Nat
-    /\ breach \in BOOLEAN
-    /\ rollback \in BOOLEAN
-    /\ recovered \in BOOLEAN
+/\ dec_p95 \in Nat
+/\ breach \in BOOLEAN
+/\ rollback \in BOOLEAN
+/\ recovered \in BOOLEAN
 
+(**************************************************************************)
+(* Estado inicial                                                          *)
+(**************************************************************************)
 Init ==
-    /\ dec_p95 \in Nat
-    /\ dec_p95 = 0
-    /\ breach = FALSE
-    /\ rollback = FALSE
-    /\ recovered = FALSE
+/\ TypeOK
+/\ dec_p95 = 0
+/\ breach = FALSE
+/\ rollback = FALSE
+/\ recovered = FALSE
 
+(**************************************************************************)
+(* Ações                                                                   *)
+(**************************************************************************)
+* Medida viola a meta de DEC (p95 > 800ms)
 MeasureBreached ==
-    /\ dec_p95' \in Nat
-    /\ dec_p95' > 800
-    /\ breach' = TRUE
-    /\ UNCHANGED <<rollback, recovered>>
+/\ dec_p95' \in Nat
+/\ dec_p95' > 800
+/\ breach' = TRUE
+/\ UNCHANGED <<rollback, recovered>>
 
+* Emite rollback quando há violação
 RollbackIssued ==
-    /\ breach = TRUE
-    /\ rollback' = TRUE
-    /\ UNCHANGED <<dec_p95, recovered>>
+/\ breach = TRUE
+/\ rollback' = TRUE
+/\ UNCHANGED <<dec_p95, recovered>>
 
+* Sistema recupera dentro do orçamento (p95 <= 800ms)
 RecoveredWithinBudget ==
-    /\ rollback = TRUE
-    /\ dec_p95' \in Nat
-    /\ dec_p95' <= 800
-    /\ recovered' = TRUE
-    /\ UNCHANGED <<breach>>
+/\ rollback = TRUE
+/\ dec_p95' \in Nat
+/\ dec_p95' <= 800
+/\ recovered' = TRUE
+/\ UNCHANGED <<breach>>
 
+* Passo de stutter
 Stutter ==
-    /\ dec_p95' = dec_p95
-    /\ breach' = breach
-    /\ rollback' = rollback
-    /\ recovered' = recovered
+/\ dec_p95' = dec_p95
+/\ breach' = breach
+/\ rollback' = rollback
+/\ recovered' = recovered
 
-Next == MeasureBreached \/ RollbackIssued \/ RecoveredWithinBudget \/ Stutter
+* Dinâmica
+Next == MeasureBreached / RollbackIssued / RecoveredWithinBudget / Stutter
 
+(**************************************************************************)
+(* Especificação, propriedades e teoremas                                  *)
+(**************************************************************************)
 Spec == Init /\ [][Next]_vars
 
+* Segurança: se há breach, p95 fica limitado por 1600ms (degradação controlada)
 Safety == [](breach => dec_p95 <= 1600)
 
-Liveness == WF_vars(RollbackIssued) /\
-            WF_vars(RecoveredWithinBudget)
+* Vivacidade: sob justiça fraca das ações de rollback e recuperação
+Liveness == WF_vars(RollbackIssued) /\ WF_vars(RecoveredWithinBudget)
 
 THEOREM Spec => Safety
-\* Corrigido: ação sob <> deve estar na forma <<A>>_vars (SANY)
+
+* Forma correta para eventualidade baseada em ação sob subscript _vars
 THEOREM Spec => <> <<RecoveredWithinBudget>>_vars
 
 ====