---- MODULE dec_pre_ga ----
EXTENDS Naturals, Sequences, TLC

VARIABLES
    \* @type: Int;
<<<<<<< HEAD
    dec_p95, \* DEC p95 em milissegundos
    \* @type: Bool;
    breach, \* flag de violação da meta DEC
    \* @type: Bool;
    rollback, \* flag de rollback emitido
    \* @type: Bool;
    recovered \* sistema recuperado dentro do orçamento
=======
    \* DEC p95 em milissegundos
    dec_p95,
    \* @type: Bool;
    \* flag de violação da meta DEC
    breach,
    \* @type: Bool;
    \* flag de rollback emitido
    rollback,
    \* @type: Bool;
    \* sistema recuperado dentro do orçamento
    recovered
VARIABLES dec_p95, breach, rollback, recovered
\* @type: dec_p95: Int;
\* @type: breach: Bool;
\* @type: rollback: Bool;
\* @type: recovered: Bool;
>>>>>>> 64aea70e
\* Corrigido: anotações Snowcat para variáveis de estado

vars == <<dec_p95, breach, rollback, recovered>>

Init ==
    /\ dec_p95 \in Nat
    /\ dec_p95 = 0
    /\ breach = FALSE
    /\ rollback = FALSE
    /\ recovered = FALSE

MeasureBreached ==
    /\ dec_p95' \in Nat
    /\ dec_p95' > 800
    /\ breach' = TRUE
    /\ UNCHANGED <<rollback, recovered>>

RollbackIssued ==
    /\ breach = TRUE
    /\ rollback' = TRUE
    /\ UNCHANGED <<dec_p95, recovered>>

RecoveredWithinBudget ==
    /\ rollback = TRUE
    /\ dec_p95' \in Nat
    /\ dec_p95' <= 800
    /\ recovered' = TRUE
    /\ UNCHANGED <<breach>>

Stutter ==
    /\ dec_p95' = dec_p95
    /\ breach' = breach
    /\ rollback' = rollback
    /\ recovered' = recovered

Next == MeasureBreached \/ RollbackIssued \/ RecoveredWithinBudget \/ Stutter

Spec == Init /\ [][Next]_vars

Safety == [](breach => dec_p95 <= 1600)

Liveness == WF_vars(RollbackIssued) /\
            WF_vars(RecoveredWithinBudget)

THEOREM Spec => Safety
\* Corrigido: ação sob <> deve estar na forma <<A>>_vars (SANY)
THEOREM Spec => <> <<RecoveredWithinBudget>>_vars

====<|MERGE_RESOLUTION|>--- conflicted
+++ resolved
@@ -3,15 +3,6 @@
 
 VARIABLES
     \* @type: Int;
-<<<<<<< HEAD
-    dec_p95, \* DEC p95 em milissegundos
-    \* @type: Bool;
-    breach, \* flag de violação da meta DEC
-    \* @type: Bool;
-    rollback, \* flag de rollback emitido
-    \* @type: Bool;
-    recovered \* sistema recuperado dentro do orçamento
-=======
     \* DEC p95 em milissegundos
     dec_p95,
     \* @type: Bool;
@@ -28,7 +19,6 @@
 \* @type: breach: Bool;
 \* @type: rollback: Bool;
 \* @type: recovered: Bool;
->>>>>>> 64aea70e
 \* Corrigido: anotações Snowcat para variáveis de estado
 
 vars == <<dec_p95, breach, rollback, recovered>>
