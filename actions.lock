--- conflicted
+++ resolved
@@ -16,7 +16,6 @@
     rationale: Garante Python 3.11 com cache de pip e mitigação de supply-chain.
   actions/upload-artifact:
     sha: 89ef406dd8d7e03cde85f3b4a7a6b5483c8f8c7a
-<<<<<<< HEAD
     date: "2024-09-15"
     author: "GitHub Actions"
     rationale: Publicação de artefatos com suporte a SHA256.
@@ -24,9 +23,4 @@
     sha: 11c33d7e17af65c2f8f5c38bf6e8f1525ba9a4d3
     date: "2024-09-15"
     author: "GitHub Actions"
-    rationale: Comentário de PR com fallback para GITHUB_STEP_SUMMARY.
-=======
-    date: 2024-09-15
-    author: GitHub Actions
-    rationale: Publicação de artefatos com suporte a SHA256.
->>>>>>> 5e0f4b62
+    rationale: Comentário de PR com fallback para GITHUB_STEP_SUMMARY.