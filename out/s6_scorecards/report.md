# Sprint 6 Scorecards

✅ Status geral: **PASS**

<<<<<<< HEAD
- Relatório gerado em: 2025-10-26T01:42:00Z
- Thresholds: v1 @ 2024-09-01T06:00:00Z
- Métricas: v1 @ 2024-09-01T05:55:00Z
- Bundle SHA-256: `aa337206bdb5152ffd7f20af8c40a81b491ef4893f068e42c22608f4b7447a3f`
=======
- Timestamp UTC: 2025-10-26T01:35:37Z
- Thresholds: v1 @ 2024-09-01T06:00:00Z
- Métricas: v1 @ 2024-09-01T05:55:00Z
- SHA do bundle: `0123864136a308f3824003a64753bddac8d0ecaa4d1188da84e8371736336ef6`
>>>>>>> e7fa1692

| Métrica | Observado | Alvo | Status |
| --- | --- | --- | --- |
| Quorum Ratio | 0.9200 | 0.6667 | ✅ PASS |
<<<<<<< HEAD
| Failover Time p95 (s) | 7.800 | 60.000 | ✅ PASS |
| Staleness p95 (s) | 12.000 | 30.000 | ✅ PASS |
| CDC Lag p95 (s) | 45.000 | 120.000 | ✅ PASS |
| Divergence (%) | 0.4% | 1.0% | ✅ PASS |

## Próximos passos
- Nenhuma ação imediata necessária; manter monitoramento de rotina.
=======
| Failover Time p95 (s) | 7.800s | 60.000s | ✅ PASS |
| Staleness p95 (s) | 12.000s | 30.000s | ✅ PASS |
| CDC Lag p95 (s) | 45.000s | 120.000s | ✅ PASS |
| Divergence (%) | 0.4% | 1.0% | ✅ PASS |

## O que fazer agora
- Todas as métricas passaram. Manter monitoramento em 24h.
>>>>>>> e7fa1692
<|MERGE_RESOLUTION|>--- conflicted
+++ resolved
@@ -2,22 +2,18 @@
 
 ✅ Status geral: **PASS**
 
-<<<<<<< HEAD
 - Relatório gerado em: 2025-10-26T01:42:00Z
 - Thresholds: v1 @ 2024-09-01T06:00:00Z
 - Métricas: v1 @ 2024-09-01T05:55:00Z
 - Bundle SHA-256: `aa337206bdb5152ffd7f20af8c40a81b491ef4893f068e42c22608f4b7447a3f`
-=======
 - Timestamp UTC: 2025-10-26T01:35:37Z
 - Thresholds: v1 @ 2024-09-01T06:00:00Z
 - Métricas: v1 @ 2024-09-01T05:55:00Z
 - SHA do bundle: `0123864136a308f3824003a64753bddac8d0ecaa4d1188da84e8371736336ef6`
->>>>>>> e7fa1692
 
 | Métrica | Observado | Alvo | Status |
 | --- | --- | --- | --- |
 | Quorum Ratio | 0.9200 | 0.6667 | ✅ PASS |
-<<<<<<< HEAD
 | Failover Time p95 (s) | 7.800 | 60.000 | ✅ PASS |
 | Staleness p95 (s) | 12.000 | 30.000 | ✅ PASS |
 | CDC Lag p95 (s) | 45.000 | 120.000 | ✅ PASS |
@@ -25,7 +21,6 @@
 
 ## Próximos passos
 - Nenhuma ação imediata necessária; manter monitoramento de rotina.
-=======
 | Failover Time p95 (s) | 7.800s | 60.000s | ✅ PASS |
 | Staleness p95 (s) | 12.000s | 30.000s | ✅ PASS |
 | CDC Lag p95 (s) | 45.000s | 120.000s | ✅ PASS |
@@ -33,4 +28,3 @@
 
 ## O que fazer agora
 - Todas as métricas passaram. Manter monitoramento em 24h.
->>>>>>> e7fa1692
